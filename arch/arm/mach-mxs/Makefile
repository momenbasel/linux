# Common support
<<<<<<< HEAD
obj-y := devices.o icoll.o iomux.o ocotp.o system.o timer.o mm.o
=======
obj-y := icoll.o ocotp.o system.o timer.o mm.o
>>>>>>> 84bae6c3

obj-$(CONFIG_PM) += pm.o

obj-$(CONFIG_MACH_MXS_DT) += mach-mxs.o<|MERGE_RESOLUTION|>--- conflicted
+++ resolved
@@ -1,9 +1,5 @@
 # Common support
-<<<<<<< HEAD
-obj-y := devices.o icoll.o iomux.o ocotp.o system.o timer.o mm.o
-=======
 obj-y := icoll.o ocotp.o system.o timer.o mm.o
->>>>>>> 84bae6c3
 
 obj-$(CONFIG_PM) += pm.o
 
