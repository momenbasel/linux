/*
 * SAMSUNG EXYNOS5420 SoC device tree source
 *
 * Copyright (c) 2013 Samsung Electronics Co., Ltd.
 *		http://www.samsung.com
 *
 * SAMSUNG EXYNOS54200 SoC device nodes are listed in this file.
 * EXYNOS5420 based board files can include this file and provide
 * values for board specfic bindings.
 *
 * This program is free software; you can redistribute it and/or modify
 * it under the terms of the GNU General Public License version 2 as
 * published by the Free Software Foundation.
 */

#include "exynos5.dtsi"
#include "exynos5420-pinctrl.dtsi"

#include <dt-bindings/clk/exynos-audss-clk.h>

/ {
	compatible = "samsung,exynos5420";

	aliases {
		pinctrl0 = &pinctrl_0;
		pinctrl1 = &pinctrl_1;
		pinctrl2 = &pinctrl_2;
		pinctrl3 = &pinctrl_3;
		pinctrl4 = &pinctrl_4;
	};

	cpus {
		#address-cells = <1>;
		#size-cells = <0>;

		cpu0: cpu@0 {
			device_type = "cpu";
			compatible = "arm,cortex-a15";
			reg = <0x0>;
			clock-frequency = <1800000000>;
		};

		cpu1: cpu@1 {
			device_type = "cpu";
			compatible = "arm,cortex-a15";
			reg = <0x1>;
			clock-frequency = <1800000000>;
		};

		cpu2: cpu@2 {
			device_type = "cpu";
			compatible = "arm,cortex-a15";
			reg = <0x2>;
			clock-frequency = <1800000000>;
		};

		cpu3: cpu@3 {
			device_type = "cpu";
			compatible = "arm,cortex-a15";
			reg = <0x3>;
			clock-frequency = <1800000000>;
		};
	};

	clock: clock-controller@10010000 {
		compatible = "samsung,exynos5420-clock";
		reg = <0x10010000 0x30000>;
		#clock-cells = <1>;
	};

	clock_audss: audss-clock-controller@3810000 {
		compatible = "samsung,exynos5420-audss-clock";
		reg = <0x03810000 0x0C>;
		#clock-cells = <1>;
		clocks = <&clock 148>;
		clock-names = "sclk_audio";
	};

	codec@11000000 {
		compatible = "samsung,mfc-v7";
		reg = <0x11000000 0x10000>;
		interrupts = <0 96 0>;
		clocks = <&clock 401>;
		clock-names = "mfc";
	};

	mct@101C0000 {
		compatible = "samsung,exynos4210-mct";
		reg = <0x101C0000 0x800>;
		interrupt-controller;
		#interrups-cells = <1>;
		interrupt-parent = <&mct_map>;
		interrupts = <0>, <1>, <2>, <3>, <4>, <5>, <6>, <7>;
		clocks = <&clock 1>, <&clock 315>;
		clock-names = "fin_pll", "mct";

		mct_map: mct-map {
			#interrupt-cells = <1>;
			#address-cells = <0>;
			#size-cells = <0>;
			interrupt-map = <0 &combiner 23 3>,
					<1 &combiner 23 4>,
					<2 &combiner 25 2>,
					<3 &combiner 25 3>,
					<4 &gic 0 120 0>,
					<5 &gic 0 121 0>,
					<6 &gic 0 122 0>,
					<7 &gic 0 123 0>;
		};
	};

	gsc_pd: power-domain@10044000 {
		compatible = "samsung,exynos4210-pd";
		reg = <0x10044000 0x20>;
	};

	isp_pd: power-domain@10044020 {
		compatible = "samsung,exynos4210-pd";
		reg = <0x10044020 0x20>;
	};

	mfc_pd: power-domain@10044060 {
		compatible = "samsung,exynos4210-pd";
		reg = <0x10044060 0x20>;
	};

	disp_pd: power-domain@100440C0 {
		compatible = "samsung,exynos4210-pd";
		reg = <0x100440C0 0x20>;
	};

	mau_pd: power-domain@100440E0 {
		compatible = "samsung,exynos4210-pd";
		reg = <0x100440E0 0x20>;
	};

	g2d_pd: power-domain@10044100 {
		compatible = "samsung,exynos4210-pd";
		reg = <0x10044100 0x20>;
	};

	msc_pd: power-domain@10044120 {
		compatible = "samsung,exynos4210-pd";
		reg = <0x10044120 0x20>;
	};

	pinctrl_0: pinctrl@13400000 {
		compatible = "samsung,exynos5420-pinctrl";
		reg = <0x13400000 0x1000>;
		interrupts = <0 45 0>;

		wakeup-interrupt-controller {
			compatible = "samsung,exynos4210-wakeup-eint";
			interrupt-parent = <&gic>;
			interrupts = <0 32 0>;
		};
	};

	pinctrl_1: pinctrl@13410000 {
		compatible = "samsung,exynos5420-pinctrl";
		reg = <0x13410000 0x1000>;
		interrupts = <0 78 0>;
	};

	pinctrl_2: pinctrl@14000000 {
		compatible = "samsung,exynos5420-pinctrl";
		reg = <0x14000000 0x1000>;
		interrupts = <0 46 0>;
	};

	pinctrl_3: pinctrl@14010000 {
		compatible = "samsung,exynos5420-pinctrl";
		reg = <0x14010000 0x1000>;
		interrupts = <0 50 0>;
	};

	pinctrl_4: pinctrl@03860000 {
		compatible = "samsung,exynos5420-pinctrl";
		reg = <0x03860000 0x1000>;
		interrupts = <0 47 0>;
	};

	rtc@101E0000 {
		clocks = <&clock 317>;
		clock-names = "rtc";
		status = "okay";
	};

	serial@12C00000 {
		clocks = <&clock 257>, <&clock 128>;
		clock-names = "uart", "clk_uart_baud0";
	};

	serial@12C10000 {
		clocks = <&clock 258>, <&clock 129>;
		clock-names = "uart", "clk_uart_baud0";
	};

	serial@12C20000 {
		clocks = <&clock 259>, <&clock 130>;
		clock-names = "uart", "clk_uart_baud0";
	};

	serial@12C30000 {
		clocks = <&clock 260>, <&clock 131>;
		clock-names = "uart", "clk_uart_baud0";
	};

	dp_phy: video-phy@10040728 {
		compatible = "samsung,exynos5250-dp-video-phy";
		reg = <0x10040728 4>;
		#phy-cells = <0>;
	};

	dp-controller@145B0000 {
		clocks = <&clock 412>;
		clock-names = "dp";
		phys = <&dp_phy>;
		phy-names = "dp";
	};

	fimd@14400000 {
		samsung,power-domain = <&disp_pd>;
		clocks = <&clock 147>, <&clock 421>;
		clock-names = "sclk_fimd", "fimd";
	};
<<<<<<< HEAD
=======

	adc: adc@12D10000 {
		compatible = "samsung,exynos-adc-v2";
		reg = <0x12D10000 0x100>, <0x10040720 0x4>;
		interrupts = <0 106 0>;
		clocks = <&clock 270>;
		clock-names = "adc";
		#io-channel-cells = <1>;
		io-channel-ranges;
		status = "disabled";
	};
>>>>>>> a2bdc32a
};<|MERGE_RESOLUTION|>--- conflicted
+++ resolved
@@ -224,8 +224,6 @@
 		clocks = <&clock 147>, <&clock 421>;
 		clock-names = "sclk_fimd", "fimd";
 	};
-<<<<<<< HEAD
-=======
 
 	adc: adc@12D10000 {
 		compatible = "samsung,exynos-adc-v2";
@@ -237,5 +235,4 @@
 		io-channel-ranges;
 		status = "disabled";
 	};
->>>>>>> a2bdc32a
 };