// SPDX-License-Identifier: GPL-2.0+
/*
 * Access to GPIOs on TWL4030/TPS659x0 chips
 *
 * Copyright (C) 2006-2007 Texas Instruments, Inc.
 * Copyright (C) 2006 MontaVista Software, Inc.
 *
 * Code re-arranged and cleaned up by:
 *	Syed Mohammed Khasim <x0khasim@ti.com>
 *
 * Initial Code:
 *	Andy Lowe / Nishanth Menon
 */

#include <linux/module.h>
#include <linux/init.h>
#include <linux/interrupt.h>
#include <linux/kthread.h>
#include <linux/irq.h>
#include <linux/gpio/machine.h>
#include <linux/gpio/driver.h>
#include <linux/gpio/consumer.h>
#include <linux/platform_device.h>
#include <linux/of.h>
#include <linux/irqdomain.h>

#include <linux/mfd/twl.h>

/*
 * The GPIO "subchip" supports 18 GPIOs which can be configured as
 * inputs or outputs, with pullups or pulldowns on each pin.  Each
 * GPIO can trigger interrupts on either or both edges.
 *
 * GPIO interrupts can be fed to either of two IRQ lines; this is
 * intended to support multiple hosts.
 *
 * There are also two LED pins used sometimes as output-only GPIOs.
 */

/* genirq interfaces are not available to modules */
#ifdef MODULE
#define is_module()	true
#else
#define is_module()	false
#endif

/* GPIO_CTRL Fields */
#define MASK_GPIO_CTRL_GPIO0CD1		BIT(0)
#define MASK_GPIO_CTRL_GPIO1CD2		BIT(1)
#define MASK_GPIO_CTRL_GPIO_ON		BIT(2)

/* Mask for GPIO registers when aggregated into a 32-bit integer */
#define GPIO_32_MASK			0x0003ffff

struct gpio_twl4030_priv {
	struct gpio_chip gpio_chip;
	struct mutex mutex;
	int irq_base;

	/* Bitfields for state caching */
	unsigned int usage_count;
	unsigned int direction;
	unsigned int out_state;
};

/*----------------------------------------------------------------------*/

/*
 * To configure TWL4030 GPIO module registers
 */
static inline int gpio_twl4030_write(u8 address, u8 data)
{
	return twl_i2c_write_u8(TWL4030_MODULE_GPIO, data, address);
}

/*----------------------------------------------------------------------*/

/*
 * LED register offsets from TWL_MODULE_LED base
 * PWMs A and B are dedicated to LEDs A and B, respectively.
 */

#define TWL4030_LED_LEDEN_REG	0x00
#define TWL4030_PWMAON_REG	0x01
#define TWL4030_PWMAOFF_REG	0x02
#define TWL4030_PWMBON_REG	0x03
#define TWL4030_PWMBOFF_REG	0x04

/* LEDEN bits */
#define LEDEN_LEDAON		BIT(0)
#define LEDEN_LEDBON		BIT(1)
#define LEDEN_LEDAEXT		BIT(2)
#define LEDEN_LEDBEXT		BIT(3)
#define LEDEN_LEDAPWM		BIT(4)
#define LEDEN_LEDBPWM		BIT(5)
#define LEDEN_PWM_LENGTHA	BIT(6)
#define LEDEN_PWM_LENGTHB	BIT(7)

#define PWMxON_LENGTH		BIT(7)

/*----------------------------------------------------------------------*/

/*
 * To read a TWL4030 GPIO module register
 */
static inline int gpio_twl4030_read(u8 address)
{
	u8 data;
	int ret = 0;

	ret = twl_i2c_read_u8(TWL4030_MODULE_GPIO, &data, address);
	return (ret < 0) ? ret : data;
}

/*----------------------------------------------------------------------*/

static u8 cached_leden;

/* The LED lines are open drain outputs ... a FET pulls to GND, so an
 * external pullup is needed.  We could also expose the integrated PWM
 * as a LED brightness control; we initialize it as "always on".
 */
static void twl4030_led_set_value(int led, int value)
{
	u8 mask = LEDEN_LEDAON | LEDEN_LEDAPWM;

	if (led)
		mask <<= 1;

	if (value)
		cached_leden &= ~mask;
	else
		cached_leden |= mask;

	WARN_ON_ONCE(twl_i2c_write_u8(TWL4030_MODULE_LED, cached_leden,
				      TWL4030_LED_LEDEN_REG));
}

static int twl4030_set_gpio_direction(int gpio, int is_input)
{
	u8 d_bnk = gpio >> 3;
	u8 d_msk = BIT(gpio & 0x7);
	u8 reg = 0;
	u8 base = REG_GPIODATADIR1 + d_bnk;
	int ret = 0;

	ret = gpio_twl4030_read(base);
	if (ret >= 0) {
		if (is_input)
			reg = ret & ~d_msk;
		else
			reg = ret | d_msk;

		ret = gpio_twl4030_write(base, reg);
	}
	return ret;
}

static int twl4030_get_gpio_direction(int gpio)
{
	u8 d_bnk = gpio >> 3;
	u8 d_msk = BIT(gpio & 0x7);
	u8 base = REG_GPIODATADIR1 + d_bnk;
	int ret = 0;

	ret = gpio_twl4030_read(base);
	if (ret < 0)
		return ret;

	if (ret & d_msk)
		return GPIO_LINE_DIRECTION_OUT;

	return GPIO_LINE_DIRECTION_IN;
}

static int twl4030_set_gpio_dataout(int gpio, int enable)
{
	u8 d_bnk = gpio >> 3;
	u8 d_msk = BIT(gpio & 0x7);
	u8 base = 0;

	if (enable)
		base = REG_SETGPIODATAOUT1 + d_bnk;
	else
		base = REG_CLEARGPIODATAOUT1 + d_bnk;

	return gpio_twl4030_write(base, d_msk);
}

static int twl4030_get_gpio_datain(int gpio)
{
	u8 d_bnk = gpio >> 3;
	u8 d_off = gpio & 0x7;
	u8 base = 0;
	int ret = 0;

	base = REG_GPIODATAIN1 + d_bnk;
	ret = gpio_twl4030_read(base);
	if (ret > 0)
		ret = (ret >> d_off) & 0x1;

	return ret;
}

/*----------------------------------------------------------------------*/

static int twl_request(struct gpio_chip *chip, unsigned offset)
{
	struct gpio_twl4030_priv *priv = gpiochip_get_data(chip);
	int status = 0;

	mutex_lock(&priv->mutex);

	/* Support the two LED outputs as output-only GPIOs. */
	if (offset >= TWL4030_GPIO_MAX) {
		u8	ledclr_mask = LEDEN_LEDAON | LEDEN_LEDAEXT
				| LEDEN_LEDAPWM | LEDEN_PWM_LENGTHA;
		u8	reg = TWL4030_PWMAON_REG;

		offset -= TWL4030_GPIO_MAX;
		if (offset) {
			ledclr_mask <<= 1;
			reg = TWL4030_PWMBON_REG;
		}

		/* initialize PWM to always-drive */
		/* Configure PWM OFF register first */
		status = twl_i2c_write_u8(TWL4030_MODULE_LED, 0x7f, reg + 1);
		if (status < 0)
			goto done;

		/* Followed by PWM ON register */
		status = twl_i2c_write_u8(TWL4030_MODULE_LED, 0x7f, reg);
		if (status < 0)
			goto done;

		/* init LED to not-driven (high) */
		status = twl_i2c_read_u8(TWL4030_MODULE_LED, &cached_leden,
					 TWL4030_LED_LEDEN_REG);
		if (status < 0)
			goto done;
		cached_leden &= ~ledclr_mask;
		status = twl_i2c_write_u8(TWL4030_MODULE_LED, cached_leden,
					  TWL4030_LED_LEDEN_REG);
		if (status < 0)
			goto done;

		status = 0;
		goto done;
	}

	/* on first use, turn GPIO module "on" */
	if (!priv->usage_count) {
		struct twl4030_gpio_platform_data *pdata;
		u8 value = MASK_GPIO_CTRL_GPIO_ON;

		/* optionally have the first two GPIOs switch vMMC1
		 * and vMMC2 power supplies based on card presence.
		 */
		pdata = dev_get_platdata(chip->parent);
		if (pdata)
			value |= pdata->mmc_cd & 0x03;

		status = gpio_twl4030_write(REG_GPIO_CTRL, value);
	}

done:
	if (!status)
		priv->usage_count |= BIT(offset);

	mutex_unlock(&priv->mutex);
	return status;
}

static void twl_free(struct gpio_chip *chip, unsigned offset)
{
	struct gpio_twl4030_priv *priv = gpiochip_get_data(chip);

	mutex_lock(&priv->mutex);
	if (offset >= TWL4030_GPIO_MAX) {
		twl4030_led_set_value(offset - TWL4030_GPIO_MAX, 1);
		goto out;
	}

	priv->usage_count &= ~BIT(offset);

	/* on last use, switch off GPIO module */
	if (!priv->usage_count)
		gpio_twl4030_write(REG_GPIO_CTRL, 0x0);

out:
	mutex_unlock(&priv->mutex);
}

static int twl_direction_in(struct gpio_chip *chip, unsigned offset)
{
	struct gpio_twl4030_priv *priv = gpiochip_get_data(chip);
	int ret;

	mutex_lock(&priv->mutex);
	if (offset < TWL4030_GPIO_MAX)
		ret = twl4030_set_gpio_direction(offset, 1);
	else
		ret = -EINVAL;	/* LED outputs can't be set as input */

	if (!ret)
		priv->direction &= ~BIT(offset);

	mutex_unlock(&priv->mutex);

	return ret;
}

static int twl_get(struct gpio_chip *chip, unsigned offset)
{
	struct gpio_twl4030_priv *priv = gpiochip_get_data(chip);
	int ret;
	int status = 0;

	mutex_lock(&priv->mutex);
	if (!(priv->usage_count & BIT(offset))) {
		ret = -EPERM;
		goto out;
	}

	if (priv->direction & BIT(offset))
		status = priv->out_state & BIT(offset);
	else
		status = twl4030_get_gpio_datain(offset);

	ret = (status < 0) ? status : !!status;
out:
	mutex_unlock(&priv->mutex);
	return ret;
}

static void twl_set(struct gpio_chip *chip, unsigned offset, int value)
{
	struct gpio_twl4030_priv *priv = gpiochip_get_data(chip);

	mutex_lock(&priv->mutex);
	if (offset < TWL4030_GPIO_MAX)
		twl4030_set_gpio_dataout(offset, value);
	else
		twl4030_led_set_value(offset - TWL4030_GPIO_MAX, value);

	if (value)
		priv->out_state |= BIT(offset);
	else
		priv->out_state &= ~BIT(offset);

	mutex_unlock(&priv->mutex);
}

static int twl_direction_out(struct gpio_chip *chip, unsigned offset, int value)
{
	struct gpio_twl4030_priv *priv = gpiochip_get_data(chip);
	int ret = 0;

	mutex_lock(&priv->mutex);
	if (offset < TWL4030_GPIO_MAX) {
		ret = twl4030_set_gpio_direction(offset, 0);
		if (ret) {
			mutex_unlock(&priv->mutex);
			return ret;
		}
	}

	/*
	 *  LED gpios i.e. offset >= TWL4030_GPIO_MAX are always output
	 */

	priv->direction |= BIT(offset);
	mutex_unlock(&priv->mutex);

	twl_set(chip, offset, value);

	return ret;
}

static int twl_get_direction(struct gpio_chip *chip, unsigned offset)
{
	struct gpio_twl4030_priv *priv = gpiochip_get_data(chip);
	/*
	 * Default GPIO_LINE_DIRECTION_OUT
	 * LED GPIOs >= TWL4030_GPIO_MAX are always output
	 */
	int ret = GPIO_LINE_DIRECTION_OUT;

	mutex_lock(&priv->mutex);
	if (offset < TWL4030_GPIO_MAX) {
		ret = twl4030_get_gpio_direction(offset);
		if (ret) {
			mutex_unlock(&priv->mutex);
			return ret;
		}
	}
	mutex_unlock(&priv->mutex);

	return ret;
}

static int twl_to_irq(struct gpio_chip *chip, unsigned offset)
{
	struct gpio_twl4030_priv *priv = gpiochip_get_data(chip);

	return (priv->irq_base && (offset < TWL4030_GPIO_MAX))
		? (priv->irq_base + offset)
		: -EINVAL;
}

static const struct gpio_chip template_chip = {
	.label			= "twl4030",
	.owner			= THIS_MODULE,
	.request		= twl_request,
	.free			= twl_free,
	.direction_input	= twl_direction_in,
	.direction_output	= twl_direction_out,
	.get_direction		= twl_get_direction,
	.get			= twl_get,
	.set			= twl_set,
	.to_irq			= twl_to_irq,
	.can_sleep		= true,
};

/*----------------------------------------------------------------------*/

static int gpio_twl4030_pulls(u32 ups, u32 downs)
{
	u8		message[5];
	unsigned	i, gpio_bit;

	/* For most pins, a pulldown was enabled by default.
	 * We should have data that's specific to this board.
	 */
	for (gpio_bit = 1, i = 0; i < 5; i++) {
		u8		bit_mask;
		unsigned	j;

		for (bit_mask = 0, j = 0; j < 8; j += 2, gpio_bit <<= 1) {
			if (ups & gpio_bit)
				bit_mask |= 1 << (j + 1);
			else if (downs & gpio_bit)
				bit_mask |= 1 << (j + 0);
		}
		message[i] = bit_mask;
	}

	return twl_i2c_write(TWL4030_MODULE_GPIO, message,
				REG_GPIOPUPDCTR1, 5);
}

static int gpio_twl4030_debounce(u32 debounce, u8 mmc_cd)
{
	u8		message[3];

	/* 30 msec of debouncing is always used for MMC card detect,
	 * and is optional for everything else.
	 */
	message[0] = (debounce & 0xff) | (mmc_cd & 0x03);
	debounce >>= 8;
	message[1] = (debounce & 0xff);
	debounce >>= 8;
	message[2] = (debounce & 0x03);

	return twl_i2c_write(TWL4030_MODULE_GPIO, message,
				REG_GPIO_DEBEN1, 3);
}

static struct twl4030_gpio_platform_data *of_gpio_twl4030(struct device *dev)
{
	struct twl4030_gpio_platform_data *omap_twl_info;

	omap_twl_info = devm_kzalloc(dev, sizeof(*omap_twl_info), GFP_KERNEL);
	if (!omap_twl_info)
		return NULL;

	omap_twl_info->use_leds = of_property_read_bool(dev->of_node,
			"ti,use-leds");

	of_property_read_u32(dev->of_node, "ti,debounce",
			     &omap_twl_info->debounce);
	of_property_read_u32(dev->of_node, "ti,mmc-cd",
			     (u32 *)&omap_twl_info->mmc_cd);
	of_property_read_u32(dev->of_node, "ti,pullups",
			     &omap_twl_info->pullups);
	of_property_read_u32(dev->of_node, "ti,pulldowns",
			     &omap_twl_info->pulldowns);

	return omap_twl_info;
}

<<<<<<< HEAD
=======
/* Cannot use as gpio_twl4030_probe() calls us */
static int gpio_twl4030_remove(struct platform_device *pdev)
{
	struct gpio_twl4030_priv *priv = platform_get_drvdata(pdev);

	gpiochip_remove(&priv->gpio_chip);

	/* REVISIT no support yet for deregistering all the IRQs */
	WARN_ON(!is_module());
	return 0;
}

/* Called from the registered devm action */
static void gpio_twl4030_power_off_action(void *data)
{
	struct gpio_desc *d = data;

	gpiod_unexport(d);
	gpiochip_free_own_desc(d);
}

>>>>>>> 8e0285ab
static int gpio_twl4030_probe(struct platform_device *pdev)
{
	struct twl4030_gpio_platform_data *pdata;
	struct device_node *node = pdev->dev.of_node;
	struct gpio_twl4030_priv *priv;
	int ret, irq_base;

	priv = devm_kzalloc(&pdev->dev, sizeof(struct gpio_twl4030_priv),
			    GFP_KERNEL);
	if (!priv)
		return -ENOMEM;

	/* maybe setup IRQs */
	if (is_module()) {
		dev_err(&pdev->dev, "can't dispatch IRQs from modules\n");
		goto no_irqs;
	}

	irq_base = devm_irq_alloc_descs(&pdev->dev, -1,
					0, TWL4030_GPIO_MAX, 0);
	if (irq_base < 0) {
		dev_err(&pdev->dev, "Failed to alloc irq_descs\n");
		return irq_base;
	}

	irq_domain_add_legacy(node, TWL4030_GPIO_MAX, irq_base, 0,
			      &irq_domain_simple_ops, NULL);

	ret = twl4030_sih_setup(&pdev->dev, TWL4030_MODULE_GPIO, irq_base);
	if (ret < 0)
		return ret;

	priv->irq_base = irq_base;

no_irqs:
	priv->gpio_chip = template_chip;
	priv->gpio_chip.base = -1;
	priv->gpio_chip.ngpio = TWL4030_GPIO_MAX;
	priv->gpio_chip.parent = &pdev->dev;

	mutex_init(&priv->mutex);

	pdata = of_gpio_twl4030(&pdev->dev);
	if (pdata == NULL) {
		dev_err(&pdev->dev, "Platform data is missing\n");
		return -ENXIO;
	}

	/*
	 * NOTE:  boards may waste power if they don't set pullups
	 * and pulldowns correctly ... default for non-ULPI pins is
	 * pulldown, and some other pins may have external pullups
	 * or pulldowns.  Careful!
	 */
	ret = gpio_twl4030_pulls(pdata->pullups, pdata->pulldowns);
	if (ret)
		dev_dbg(&pdev->dev, "pullups %.05x %.05x --> %d\n",
			pdata->pullups, pdata->pulldowns, ret);

	ret = gpio_twl4030_debounce(pdata->debounce, pdata->mmc_cd);
	if (ret)
		dev_dbg(&pdev->dev, "debounce %.03x %.01x --> %d\n",
			pdata->debounce, pdata->mmc_cd, ret);

	/*
	 * NOTE: we assume VIBRA_CTL.VIBRA_EN, in MODULE_AUDIO_VOICE,
	 * is (still) clear if use_leds is set.
	 */
	if (pdata->use_leds)
		priv->gpio_chip.ngpio += 2;

	ret = devm_gpiochip_add_data(&pdev->dev, &priv->gpio_chip, priv);
	if (ret < 0) {
		dev_err(&pdev->dev, "could not register gpiochip, %d\n", ret);
		priv->gpio_chip.ngpio = 0;
		return ret;
	}

<<<<<<< HEAD
	if (pdata->setup) {
		int status;
=======
	/*
	 * Special quirk for the OMAP3 to hog and export a WLAN power
	 * GPIO.
	 */
	if (IS_ENABLED(CONFIG_ARCH_OMAP3) &&
	    of_machine_is_compatible("compulab,omap3-sbc-t3730")) {
		struct gpio_desc *d;

		d = gpiochip_request_own_desc(&priv->gpio_chip,
						 2, "wlan pwr",
						 GPIO_ACTIVE_HIGH,
						 GPIOD_OUT_HIGH);
		if (IS_ERR(d))
			return dev_err_probe(&pdev->dev, PTR_ERR(d),
					     "unable to hog wlan pwr GPIO\n");

		gpiod_export(d, 0);

		ret = devm_add_action_or_reset(&pdev->dev, gpio_twl4030_power_off_action, d);
		if (ret)
			return dev_err_probe(&pdev->dev, ret,
					     "failed to install power off handler\n");
>>>>>>> 8e0285ab

	}

<<<<<<< HEAD
	return 0;
=======
	platform_set_drvdata(pdev, priv);
out:
	return ret;
>>>>>>> 8e0285ab
}

static const struct of_device_id twl_gpio_match[] = {
	{ .compatible = "ti,twl4030-gpio", },
	{ },
};
MODULE_DEVICE_TABLE(of, twl_gpio_match);

/* Note:  this hardware lives inside an I2C-based multi-function device. */
MODULE_ALIAS("platform:twl4030_gpio");

static struct platform_driver gpio_twl4030_driver = {
	.driver = {
		.name	= "twl4030_gpio",
		.of_match_table = twl_gpio_match,
	},
	.probe		= gpio_twl4030_probe,
};

static int __init gpio_twl4030_init(void)
{
	return platform_driver_register(&gpio_twl4030_driver);
}
subsys_initcall(gpio_twl4030_init);

static void __exit gpio_twl4030_exit(void)
{
	platform_driver_unregister(&gpio_twl4030_driver);
}
module_exit(gpio_twl4030_exit);

MODULE_AUTHOR("Texas Instruments, Inc.");
MODULE_DESCRIPTION("GPIO interface for TWL4030");
MODULE_LICENSE("GPL");<|MERGE_RESOLUTION|>--- conflicted
+++ resolved
@@ -490,20 +490,6 @@
 	return omap_twl_info;
 }
 
-<<<<<<< HEAD
-=======
-/* Cannot use as gpio_twl4030_probe() calls us */
-static int gpio_twl4030_remove(struct platform_device *pdev)
-{
-	struct gpio_twl4030_priv *priv = platform_get_drvdata(pdev);
-
-	gpiochip_remove(&priv->gpio_chip);
-
-	/* REVISIT no support yet for deregistering all the IRQs */
-	WARN_ON(!is_module());
-	return 0;
-}
-
 /* Called from the registered devm action */
 static void gpio_twl4030_power_off_action(void *data)
 {
@@ -513,7 +499,6 @@
 	gpiochip_free_own_desc(d);
 }
 
->>>>>>> 8e0285ab
 static int gpio_twl4030_probe(struct platform_device *pdev)
 {
 	struct twl4030_gpio_platform_data *pdata;
@@ -592,10 +577,6 @@
 		return ret;
 	}
 
-<<<<<<< HEAD
-	if (pdata->setup) {
-		int status;
-=======
 	/*
 	 * Special quirk for the OMAP3 to hog and export a WLAN power
 	 * GPIO.
@@ -618,17 +599,10 @@
 		if (ret)
 			return dev_err_probe(&pdev->dev, ret,
 					     "failed to install power off handler\n");
->>>>>>> 8e0285ab
-
-	}
-
-<<<<<<< HEAD
+
+	}
+
 	return 0;
-=======
-	platform_set_drvdata(pdev, priv);
-out:
-	return ret;
->>>>>>> 8e0285ab
 }
 
 static const struct of_device_id twl_gpio_match[] = {
