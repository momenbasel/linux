--- conflicted
+++ resolved
@@ -113,11 +113,7 @@
 u16 mlx5e_select_queue(struct net_device *dev, struct sk_buff *skb,
 		       struct net_device *sb_dev)
 {
-<<<<<<< HEAD
-	int channel_ix = netdev_pick_tx(dev, skb, NULL);
-=======
 	int txq_ix = netdev_pick_tx(dev, skb, NULL);
->>>>>>> 4b972a01
 	struct mlx5e_priv *priv = netdev_priv(dev);
 	u16 num_channels;
 	int up = 0;
@@ -365,11 +361,7 @@
 	}
 
 	stats->bytes     += num_bytes;
-<<<<<<< HEAD
-	stats->xmit_more += netdev_xmit_more();
-=======
 	stats->xmit_more += xmit_more;
->>>>>>> 4b972a01
 
 	headlen = skb->len - ihs - skb->data_len;
 	ds_cnt += !!headlen;
@@ -669,11 +661,7 @@
 	}
 
 	stats->bytes     += num_bytes;
-<<<<<<< HEAD
-	stats->xmit_more += netdev_xmit_more();
-=======
 	stats->xmit_more += xmit_more;
->>>>>>> 4b972a01
 
 	headlen = skb->len - ihs - skb->data_len;
 	ds_cnt += !!headlen;
@@ -718,11 +706,7 @@
 		goto err_drop;
 
 	mlx5e_txwqe_complete(sq, skb, opcode, ds_cnt, num_wqebbs, num_bytes,
-<<<<<<< HEAD
-			     num_dma, wi, cseg, false);
-=======
 			     num_dma, wi, cseg, xmit_more);
->>>>>>> 4b972a01
 
 	return NETDEV_TX_OK;
 
