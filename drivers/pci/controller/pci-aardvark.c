// SPDX-License-Identifier: GPL-2.0
/*
 * Driver for the Aardvark PCIe controller, used on Marvell Armada
 * 3700.
 *
 * Copyright (C) 2016 Marvell
 *
 * Author: Hezi Shahmoon <hezi.shahmoon@marvell.com>
 */

#include <linux/delay.h>
#include <linux/interrupt.h>
#include <linux/irq.h>
#include <linux/irqdomain.h>
#include <linux/kernel.h>
#include <linux/pci.h>
#include <linux/init.h>
#include <linux/platform_device.h>
#include <linux/of_address.h>
#include <linux/of_pci.h>

#include "../pci.h"

/* PCIe core registers */
#define PCIE_CORE_CMD_STATUS_REG				0x4
#define     PCIE_CORE_CMD_IO_ACCESS_EN				BIT(0)
#define     PCIE_CORE_CMD_MEM_ACCESS_EN				BIT(1)
#define     PCIE_CORE_CMD_MEM_IO_REQ_EN				BIT(2)
#define PCIE_CORE_DEV_CTRL_STATS_REG				0xc8
#define     PCIE_CORE_DEV_CTRL_STATS_RELAX_ORDER_DISABLE	(0 << 4)
#define     PCIE_CORE_DEV_CTRL_STATS_MAX_PAYLOAD_SZ_SHIFT	5
#define     PCIE_CORE_DEV_CTRL_STATS_SNOOP_DISABLE		(0 << 11)
#define     PCIE_CORE_DEV_CTRL_STATS_MAX_RD_REQ_SIZE_SHIFT	12
#define     PCIE_CORE_DEV_CTRL_STATS_MAX_RD_REQ_SZ		0x2
#define PCIE_CORE_LINK_CTRL_STAT_REG				0xd0
#define     PCIE_CORE_LINK_L0S_ENTRY				BIT(0)
#define     PCIE_CORE_LINK_TRAINING				BIT(5)
#define     PCIE_CORE_LINK_WIDTH_SHIFT				20
#define PCIE_CORE_ERR_CAPCTL_REG				0x118
#define     PCIE_CORE_ERR_CAPCTL_ECRC_CHK_TX			BIT(5)
#define     PCIE_CORE_ERR_CAPCTL_ECRC_CHK_TX_EN			BIT(6)
#define     PCIE_CORE_ERR_CAPCTL_ECRC_CHCK			BIT(7)
#define     PCIE_CORE_ERR_CAPCTL_ECRC_CHCK_RCV			BIT(8)

/* PIO registers base address and register offsets */
#define PIO_BASE_ADDR				0x4000
#define PIO_CTRL				(PIO_BASE_ADDR + 0x0)
#define   PIO_CTRL_TYPE_MASK			GENMASK(3, 0)
#define   PIO_CTRL_ADDR_WIN_DISABLE		BIT(24)
#define PIO_STAT				(PIO_BASE_ADDR + 0x4)
#define   PIO_COMPLETION_STATUS_SHIFT		7
#define   PIO_COMPLETION_STATUS_MASK		GENMASK(9, 7)
#define   PIO_COMPLETION_STATUS_OK		0
#define   PIO_COMPLETION_STATUS_UR		1
#define   PIO_COMPLETION_STATUS_CRS		2
#define   PIO_COMPLETION_STATUS_CA		4
#define   PIO_NON_POSTED_REQ			BIT(0)
#define PIO_ADDR_LS				(PIO_BASE_ADDR + 0x8)
#define PIO_ADDR_MS				(PIO_BASE_ADDR + 0xc)
#define PIO_WR_DATA				(PIO_BASE_ADDR + 0x10)
#define PIO_WR_DATA_STRB			(PIO_BASE_ADDR + 0x14)
#define PIO_RD_DATA				(PIO_BASE_ADDR + 0x18)
#define PIO_START				(PIO_BASE_ADDR + 0x1c)
#define PIO_ISR					(PIO_BASE_ADDR + 0x20)
#define PIO_ISRM				(PIO_BASE_ADDR + 0x24)

/* Aardvark Control registers */
#define CONTROL_BASE_ADDR			0x4800
#define PCIE_CORE_CTRL0_REG			(CONTROL_BASE_ADDR + 0x0)
#define     PCIE_GEN_SEL_MSK			0x3
#define     PCIE_GEN_SEL_SHIFT			0x0
#define     SPEED_GEN_1				0
#define     SPEED_GEN_2				1
#define     SPEED_GEN_3				2
#define     IS_RC_MSK				1
#define     IS_RC_SHIFT				2
#define     LANE_CNT_MSK			0x18
#define     LANE_CNT_SHIFT			0x3
#define     LANE_COUNT_1			(0 << LANE_CNT_SHIFT)
#define     LANE_COUNT_2			(1 << LANE_CNT_SHIFT)
#define     LANE_COUNT_4			(2 << LANE_CNT_SHIFT)
#define     LANE_COUNT_8			(3 << LANE_CNT_SHIFT)
#define     LINK_TRAINING_EN			BIT(6)
#define     LEGACY_INTA				BIT(28)
#define     LEGACY_INTB				BIT(29)
#define     LEGACY_INTC				BIT(30)
#define     LEGACY_INTD				BIT(31)
#define PCIE_CORE_CTRL1_REG			(CONTROL_BASE_ADDR + 0x4)
#define     HOT_RESET_GEN			BIT(0)
#define PCIE_CORE_CTRL2_REG			(CONTROL_BASE_ADDR + 0x8)
#define     PCIE_CORE_CTRL2_RESERVED		0x7
#define     PCIE_CORE_CTRL2_TD_ENABLE		BIT(4)
#define     PCIE_CORE_CTRL2_STRICT_ORDER_ENABLE	BIT(5)
#define     PCIE_CORE_CTRL2_OB_WIN_ENABLE	BIT(6)
#define     PCIE_CORE_CTRL2_MSI_ENABLE		BIT(10)
#define PCIE_ISR0_REG				(CONTROL_BASE_ADDR + 0x40)
#define PCIE_ISR0_MASK_REG			(CONTROL_BASE_ADDR + 0x44)
#define     PCIE_ISR0_MSI_INT_PENDING		BIT(24)
#define     PCIE_ISR0_INTX_ASSERT(val)		BIT(16 + (val))
#define     PCIE_ISR0_INTX_DEASSERT(val)	BIT(20 + (val))
#define	    PCIE_ISR0_ALL_MASK			GENMASK(26, 0)
#define PCIE_ISR1_REG				(CONTROL_BASE_ADDR + 0x48)
#define PCIE_ISR1_MASK_REG			(CONTROL_BASE_ADDR + 0x4C)
#define     PCIE_ISR1_POWER_STATE_CHANGE	BIT(4)
#define     PCIE_ISR1_FLUSH			BIT(5)
#define     PCIE_ISR1_INTX_ASSERT(val)		BIT(8 + (val))
#define     PCIE_ISR1_ALL_MASK			GENMASK(11, 4)
#define PCIE_MSI_ADDR_LOW_REG			(CONTROL_BASE_ADDR + 0x50)
#define PCIE_MSI_ADDR_HIGH_REG			(CONTROL_BASE_ADDR + 0x54)
#define PCIE_MSI_STATUS_REG			(CONTROL_BASE_ADDR + 0x58)
#define PCIE_MSI_MASK_REG			(CONTROL_BASE_ADDR + 0x5C)
#define PCIE_MSI_PAYLOAD_REG			(CONTROL_BASE_ADDR + 0x9C)

/* LMI registers base address and register offsets */
#define LMI_BASE_ADDR				0x6000
#define CFG_REG					(LMI_BASE_ADDR + 0x0)
#define     LTSSM_SHIFT				24
#define     LTSSM_MASK				0x3f
#define     LTSSM_L0				0x10
#define     RC_BAR_CONFIG			0x300

/* PCIe core controller registers */
#define CTRL_CORE_BASE_ADDR			0x18000
#define CTRL_CONFIG_REG				(CTRL_CORE_BASE_ADDR + 0x0)
#define     CTRL_MODE_SHIFT			0x0
#define     CTRL_MODE_MASK			0x1
#define     PCIE_CORE_MODE_DIRECT		0x0
#define     PCIE_CORE_MODE_COMMAND		0x1

/* PCIe Central Interrupts Registers */
#define CENTRAL_INT_BASE_ADDR			0x1b000
#define HOST_CTRL_INT_STATUS_REG		(CENTRAL_INT_BASE_ADDR + 0x0)
#define HOST_CTRL_INT_MASK_REG			(CENTRAL_INT_BASE_ADDR + 0x4)
#define     PCIE_IRQ_CMDQ_INT			BIT(0)
#define     PCIE_IRQ_MSI_STATUS_INT		BIT(1)
#define     PCIE_IRQ_CMD_SENT_DONE		BIT(3)
#define     PCIE_IRQ_DMA_INT			BIT(4)
#define     PCIE_IRQ_IB_DXFERDONE		BIT(5)
#define     PCIE_IRQ_OB_DXFERDONE		BIT(6)
#define     PCIE_IRQ_OB_RXFERDONE		BIT(7)
#define     PCIE_IRQ_COMPQ_INT			BIT(12)
#define     PCIE_IRQ_DIR_RD_DDR_DET		BIT(13)
#define     PCIE_IRQ_DIR_WR_DDR_DET		BIT(14)
#define     PCIE_IRQ_CORE_INT			BIT(16)
#define     PCIE_IRQ_CORE_INT_PIO		BIT(17)
#define     PCIE_IRQ_DPMU_INT			BIT(18)
#define     PCIE_IRQ_PCIE_MIS_INT		BIT(19)
#define     PCIE_IRQ_MSI_INT1_DET		BIT(20)
#define     PCIE_IRQ_MSI_INT2_DET		BIT(21)
#define     PCIE_IRQ_RC_DBELL_DET		BIT(22)
#define     PCIE_IRQ_EP_STATUS			BIT(23)
#define     PCIE_IRQ_ALL_MASK			0xfff0fb
#define     PCIE_IRQ_ENABLE_INTS_MASK		PCIE_IRQ_CORE_INT

/* Transaction types */
#define PCIE_CONFIG_RD_TYPE0			0x8
#define PCIE_CONFIG_RD_TYPE1			0x9
#define PCIE_CONFIG_WR_TYPE0			0xa
#define PCIE_CONFIG_WR_TYPE1			0xb

#define PCIE_CONF_BUS(bus)			(((bus) & 0xff) << 20)
#define PCIE_CONF_DEV(dev)			(((dev) & 0x1f) << 15)
#define PCIE_CONF_FUNC(fun)			(((fun) & 0x7)	<< 12)
#define PCIE_CONF_REG(reg)			((reg) & 0xffc)
#define PCIE_CONF_ADDR(bus, devfn, where)	\
	(PCIE_CONF_BUS(bus) | PCIE_CONF_DEV(PCI_SLOT(devfn))	| \
	 PCIE_CONF_FUNC(PCI_FUNC(devfn)) | PCIE_CONF_REG(where))

#define PIO_TIMEOUT_MS			1

#define LINK_WAIT_MAX_RETRIES		10
#define LINK_WAIT_USLEEP_MIN		90000
#define LINK_WAIT_USLEEP_MAX		100000

#define MSI_IRQ_NUM			32

struct advk_pcie {
	struct platform_device *pdev;
	void __iomem *base;
	struct list_head resources;
	struct irq_domain *irq_domain;
	struct irq_chip irq_chip;
	struct irq_domain *msi_domain;
	struct irq_domain *msi_inner_domain;
	struct irq_chip msi_bottom_irq_chip;
	struct irq_chip msi_irq_chip;
	struct msi_domain_info msi_domain_info;
	DECLARE_BITMAP(msi_used, MSI_IRQ_NUM);
	struct mutex msi_used_lock;
	u16 msi_msg;
	int root_bus_nr;
};

static inline void advk_writel(struct advk_pcie *pcie, u32 val, u64 reg)
{
	writel(val, pcie->base + reg);
}

static inline u32 advk_readl(struct advk_pcie *pcie, u64 reg)
{
	return readl(pcie->base + reg);
}

static int advk_pcie_link_up(struct advk_pcie *pcie)
{
	u32 val, ltssm_state;

	val = advk_readl(pcie, CFG_REG);
	ltssm_state = (val >> LTSSM_SHIFT) & LTSSM_MASK;
	return ltssm_state >= LTSSM_L0;
}

static int advk_pcie_wait_for_link(struct advk_pcie *pcie)
{
	struct device *dev = &pcie->pdev->dev;
	int retries;

	/* check if the link is up or not */
	for (retries = 0; retries < LINK_WAIT_MAX_RETRIES; retries++) {
		if (advk_pcie_link_up(pcie)) {
			dev_info(dev, "link up\n");
			return 0;
		}

		usleep_range(LINK_WAIT_USLEEP_MIN, LINK_WAIT_USLEEP_MAX);
	}

	dev_err(dev, "link never came up\n");
	return -ETIMEDOUT;
}

static void advk_pcie_setup_hw(struct advk_pcie *pcie)
{
	u32 reg;

	/* Set to Direct mode */
	reg = advk_readl(pcie, CTRL_CONFIG_REG);
	reg &= ~(CTRL_MODE_MASK << CTRL_MODE_SHIFT);
	reg |= ((PCIE_CORE_MODE_DIRECT & CTRL_MODE_MASK) << CTRL_MODE_SHIFT);
	advk_writel(pcie, reg, CTRL_CONFIG_REG);

	/* Set PCI global control register to RC mode */
	reg = advk_readl(pcie, PCIE_CORE_CTRL0_REG);
	reg |= (IS_RC_MSK << IS_RC_SHIFT);
	advk_writel(pcie, reg, PCIE_CORE_CTRL0_REG);

	/* Set Advanced Error Capabilities and Control PF0 register */
	reg = PCIE_CORE_ERR_CAPCTL_ECRC_CHK_TX |
		PCIE_CORE_ERR_CAPCTL_ECRC_CHK_TX_EN |
		PCIE_CORE_ERR_CAPCTL_ECRC_CHCK |
		PCIE_CORE_ERR_CAPCTL_ECRC_CHCK_RCV;
	advk_writel(pcie, reg, PCIE_CORE_ERR_CAPCTL_REG);

	/* Set PCIe Device Control and Status 1 PF0 register */
	reg = PCIE_CORE_DEV_CTRL_STATS_RELAX_ORDER_DISABLE |
		(7 << PCIE_CORE_DEV_CTRL_STATS_MAX_PAYLOAD_SZ_SHIFT) |
		PCIE_CORE_DEV_CTRL_STATS_SNOOP_DISABLE |
		(PCIE_CORE_DEV_CTRL_STATS_MAX_RD_REQ_SZ <<
		 PCIE_CORE_DEV_CTRL_STATS_MAX_RD_REQ_SIZE_SHIFT);
	advk_writel(pcie, reg, PCIE_CORE_DEV_CTRL_STATS_REG);

	/* Program PCIe Control 2 to disable strict ordering */
	reg = PCIE_CORE_CTRL2_RESERVED |
		PCIE_CORE_CTRL2_TD_ENABLE;
	advk_writel(pcie, reg, PCIE_CORE_CTRL2_REG);

	/* Set GEN2 */
	reg = advk_readl(pcie, PCIE_CORE_CTRL0_REG);
	reg &= ~PCIE_GEN_SEL_MSK;
	reg |= SPEED_GEN_2;
	advk_writel(pcie, reg, PCIE_CORE_CTRL0_REG);

	/* Set lane X1 */
	reg = advk_readl(pcie, PCIE_CORE_CTRL0_REG);
	reg &= ~LANE_CNT_MSK;
	reg |= LANE_COUNT_1;
	advk_writel(pcie, reg, PCIE_CORE_CTRL0_REG);

	/* Enable link training */
	reg = advk_readl(pcie, PCIE_CORE_CTRL0_REG);
	reg |= LINK_TRAINING_EN;
	advk_writel(pcie, reg, PCIE_CORE_CTRL0_REG);

	/* Enable MSI */
	reg = advk_readl(pcie, PCIE_CORE_CTRL2_REG);
	reg |= PCIE_CORE_CTRL2_MSI_ENABLE;
	advk_writel(pcie, reg, PCIE_CORE_CTRL2_REG);

	/* Clear all interrupts */
	advk_writel(pcie, PCIE_ISR0_ALL_MASK, PCIE_ISR0_REG);
	advk_writel(pcie, PCIE_ISR1_ALL_MASK, PCIE_ISR1_REG);
	advk_writel(pcie, PCIE_IRQ_ALL_MASK, HOST_CTRL_INT_STATUS_REG);

	/* Disable All ISR0/1 Sources */
	reg = PCIE_ISR0_ALL_MASK;
	reg &= ~PCIE_ISR0_MSI_INT_PENDING;
	advk_writel(pcie, reg, PCIE_ISR0_MASK_REG);

	advk_writel(pcie, PCIE_ISR1_ALL_MASK, PCIE_ISR1_MASK_REG);

	/* Unmask all MSI's */
	advk_writel(pcie, 0, PCIE_MSI_MASK_REG);

	/* Enable summary interrupt for GIC SPI source */
	reg = PCIE_IRQ_ALL_MASK & (~PCIE_IRQ_ENABLE_INTS_MASK);
	advk_writel(pcie, reg, HOST_CTRL_INT_MASK_REG);

	reg = advk_readl(pcie, PCIE_CORE_CTRL2_REG);
	reg |= PCIE_CORE_CTRL2_OB_WIN_ENABLE;
	advk_writel(pcie, reg, PCIE_CORE_CTRL2_REG);

	/* Bypass the address window mapping for PIO */
	reg = advk_readl(pcie, PIO_CTRL);
	reg |= PIO_CTRL_ADDR_WIN_DISABLE;
	advk_writel(pcie, reg, PIO_CTRL);

	/* Start link training */
	reg = advk_readl(pcie, PCIE_CORE_LINK_CTRL_STAT_REG);
	reg |= PCIE_CORE_LINK_TRAINING;
	advk_writel(pcie, reg, PCIE_CORE_LINK_CTRL_STAT_REG);

	advk_pcie_wait_for_link(pcie);

	reg = PCIE_CORE_LINK_L0S_ENTRY |
		(1 << PCIE_CORE_LINK_WIDTH_SHIFT);
	advk_writel(pcie, reg, PCIE_CORE_LINK_CTRL_STAT_REG);

	reg = advk_readl(pcie, PCIE_CORE_CMD_STATUS_REG);
	reg |= PCIE_CORE_CMD_MEM_ACCESS_EN |
		PCIE_CORE_CMD_IO_ACCESS_EN |
		PCIE_CORE_CMD_MEM_IO_REQ_EN;
	advk_writel(pcie, reg, PCIE_CORE_CMD_STATUS_REG);
}

static void advk_pcie_check_pio_status(struct advk_pcie *pcie)
{
	struct device *dev = &pcie->pdev->dev;
	u32 reg;
	unsigned int status;
	char *strcomp_status, *str_posted;

	reg = advk_readl(pcie, PIO_STAT);
	status = (reg & PIO_COMPLETION_STATUS_MASK) >>
		PIO_COMPLETION_STATUS_SHIFT;

	if (!status)
		return;

	switch (status) {
	case PIO_COMPLETION_STATUS_UR:
		strcomp_status = "UR";
		break;
	case PIO_COMPLETION_STATUS_CRS:
		strcomp_status = "CRS";
		break;
	case PIO_COMPLETION_STATUS_CA:
		strcomp_status = "CA";
		break;
	default:
		strcomp_status = "Unknown";
		break;
	}

	if (reg & PIO_NON_POSTED_REQ)
		str_posted = "Non-posted";
	else
		str_posted = "Posted";

	dev_err(dev, "%s PIO Response Status: %s, %#x @ %#x\n",
		str_posted, strcomp_status, reg, advk_readl(pcie, PIO_ADDR_LS));
}

static int advk_pcie_wait_pio(struct advk_pcie *pcie)
{
	struct device *dev = &pcie->pdev->dev;
	unsigned long timeout;

	timeout = jiffies + msecs_to_jiffies(PIO_TIMEOUT_MS);

	while (time_before(jiffies, timeout)) {
		u32 start, isr;

		start = advk_readl(pcie, PIO_START);
		isr = advk_readl(pcie, PIO_ISR);
		if (!start && isr)
			return 0;
	}

	dev_err(dev, "config read/write timed out\n");
	return -ETIMEDOUT;
}

static bool advk_pcie_valid_device(struct advk_pcie *pcie, struct pci_bus *bus,
				  int devfn)
{
	if ((bus->number == pcie->root_bus_nr) && PCI_SLOT(devfn) != 0)
		return false;

	return true;
}

static int advk_pcie_rd_conf(struct pci_bus *bus, u32 devfn,
			     int where, int size, u32 *val)
{
	struct advk_pcie *pcie = bus->sysdata;
	u32 reg;
	int ret;

	if (!advk_pcie_valid_device(pcie, bus, devfn)) {
		*val = 0xffffffff;
		return PCIBIOS_DEVICE_NOT_FOUND;
	}

	/* Start PIO */
	advk_writel(pcie, 0, PIO_START);
	advk_writel(pcie, 1, PIO_ISR);

	/* Program the control register */
	reg = advk_readl(pcie, PIO_CTRL);
	reg &= ~PIO_CTRL_TYPE_MASK;
	if (bus->number ==  pcie->root_bus_nr)
		reg |= PCIE_CONFIG_RD_TYPE0;
	else
		reg |= PCIE_CONFIG_RD_TYPE1;
	advk_writel(pcie, reg, PIO_CTRL);

	/* Program the address registers */
	reg = PCIE_CONF_ADDR(bus->number, devfn, where);
	advk_writel(pcie, reg, PIO_ADDR_LS);
	advk_writel(pcie, 0, PIO_ADDR_MS);

	/* Program the data strobe */
	advk_writel(pcie, 0xf, PIO_WR_DATA_STRB);

	/* Start the transfer */
	advk_writel(pcie, 1, PIO_START);

	ret = advk_pcie_wait_pio(pcie);
	if (ret < 0)
		return PCIBIOS_SET_FAILED;

	advk_pcie_check_pio_status(pcie);

	/* Get the read result */
	*val = advk_readl(pcie, PIO_RD_DATA);
	if (size == 1)
		*val = (*val >> (8 * (where & 3))) & 0xff;
	else if (size == 2)
		*val = (*val >> (8 * (where & 3))) & 0xffff;

	return PCIBIOS_SUCCESSFUL;
}

static int advk_pcie_wr_conf(struct pci_bus *bus, u32 devfn,
				int where, int size, u32 val)
{
	struct advk_pcie *pcie = bus->sysdata;
	u32 reg;
	u32 data_strobe = 0x0;
	int offset;
	int ret;

	if (!advk_pcie_valid_device(pcie, bus, devfn))
		return PCIBIOS_DEVICE_NOT_FOUND;

	if (where % size)
		return PCIBIOS_SET_FAILED;

	/* Start PIO */
	advk_writel(pcie, 0, PIO_START);
	advk_writel(pcie, 1, PIO_ISR);

	/* Program the control register */
	reg = advk_readl(pcie, PIO_CTRL);
	reg &= ~PIO_CTRL_TYPE_MASK;
	if (bus->number == pcie->root_bus_nr)
		reg |= PCIE_CONFIG_WR_TYPE0;
	else
		reg |= PCIE_CONFIG_WR_TYPE1;
	advk_writel(pcie, reg, PIO_CTRL);

	/* Program the address registers */
	reg = PCIE_CONF_ADDR(bus->number, devfn, where);
	advk_writel(pcie, reg, PIO_ADDR_LS);
	advk_writel(pcie, 0, PIO_ADDR_MS);

	/* Calculate the write strobe */
	offset      = where & 0x3;
	reg         = val << (8 * offset);
	data_strobe = GENMASK(size - 1, 0) << offset;

	/* Program the data register */
	advk_writel(pcie, reg, PIO_WR_DATA);

	/* Program the data strobe */
	advk_writel(pcie, data_strobe, PIO_WR_DATA_STRB);

	/* Start the transfer */
	advk_writel(pcie, 1, PIO_START);

	ret = advk_pcie_wait_pio(pcie);
	if (ret < 0)
		return PCIBIOS_SET_FAILED;

	advk_pcie_check_pio_status(pcie);

	return PCIBIOS_SUCCESSFUL;
}

static struct pci_ops advk_pcie_ops = {
	.read = advk_pcie_rd_conf,
	.write = advk_pcie_wr_conf,
};

static void advk_msi_irq_compose_msi_msg(struct irq_data *data,
					 struct msi_msg *msg)
{
	struct advk_pcie *pcie = irq_data_get_irq_chip_data(data);
	phys_addr_t msi_msg = virt_to_phys(&pcie->msi_msg);

	msg->address_lo = lower_32_bits(msi_msg);
	msg->address_hi = upper_32_bits(msi_msg);
	msg->data = data->irq;
}

static int advk_msi_set_affinity(struct irq_data *irq_data,
				 const struct cpumask *mask, bool force)
{
	return -EINVAL;
}

static int advk_msi_irq_domain_alloc(struct irq_domain *domain,
				     unsigned int virq,
				     unsigned int nr_irqs, void *args)
{
	struct advk_pcie *pcie = domain->host_data;
	int hwirq, i;

	mutex_lock(&pcie->msi_used_lock);
	hwirq = bitmap_find_next_zero_area(pcie->msi_used, MSI_IRQ_NUM,
					   0, nr_irqs, 0);
	if (hwirq >= MSI_IRQ_NUM) {
		mutex_unlock(&pcie->msi_used_lock);
		return -ENOSPC;
	}

	bitmap_set(pcie->msi_used, hwirq, nr_irqs);
	mutex_unlock(&pcie->msi_used_lock);

	for (i = 0; i < nr_irqs; i++)
		irq_domain_set_info(domain, virq + i, hwirq + i,
				    &pcie->msi_bottom_irq_chip,
				    domain->host_data, handle_simple_irq,
				    NULL, NULL);

	return hwirq;
}

static void advk_msi_irq_domain_free(struct irq_domain *domain,
				     unsigned int virq, unsigned int nr_irqs)
{
	struct irq_data *d = irq_domain_get_irq_data(domain, virq);
	struct advk_pcie *pcie = domain->host_data;

	mutex_lock(&pcie->msi_used_lock);
	bitmap_clear(pcie->msi_used, d->hwirq, nr_irqs);
	mutex_unlock(&pcie->msi_used_lock);
}

static const struct irq_domain_ops advk_msi_domain_ops = {
	.alloc = advk_msi_irq_domain_alloc,
	.free = advk_msi_irq_domain_free,
};

static void advk_pcie_irq_mask(struct irq_data *d)
{
	struct advk_pcie *pcie = d->domain->host_data;
	irq_hw_number_t hwirq = irqd_to_hwirq(d);
	u32 mask;

	mask = advk_readl(pcie, PCIE_ISR1_MASK_REG);
	mask |= PCIE_ISR1_INTX_ASSERT(hwirq);
	advk_writel(pcie, mask, PCIE_ISR1_MASK_REG);
}

static void advk_pcie_irq_unmask(struct irq_data *d)
{
	struct advk_pcie *pcie = d->domain->host_data;
	irq_hw_number_t hwirq = irqd_to_hwirq(d);
	u32 mask;

	mask = advk_readl(pcie, PCIE_ISR1_MASK_REG);
	mask &= ~PCIE_ISR1_INTX_ASSERT(hwirq);
	advk_writel(pcie, mask, PCIE_ISR1_MASK_REG);
}

static int advk_pcie_irq_map(struct irq_domain *h,
			     unsigned int virq, irq_hw_number_t hwirq)
{
	struct advk_pcie *pcie = h->host_data;

	advk_pcie_irq_mask(irq_get_irq_data(virq));
	irq_set_status_flags(virq, IRQ_LEVEL);
	irq_set_chip_and_handler(virq, &pcie->irq_chip,
				 handle_level_irq);
	irq_set_chip_data(virq, pcie);

	return 0;
}

static const struct irq_domain_ops advk_pcie_irq_domain_ops = {
	.map = advk_pcie_irq_map,
	.xlate = irq_domain_xlate_onecell,
};

static int advk_pcie_init_msi_irq_domain(struct advk_pcie *pcie)
{
	struct device *dev = &pcie->pdev->dev;
	struct device_node *node = dev->of_node;
	struct irq_chip *bottom_ic, *msi_ic;
	struct msi_domain_info *msi_di;
	phys_addr_t msi_msg_phys;

	mutex_init(&pcie->msi_used_lock);

	bottom_ic = &pcie->msi_bottom_irq_chip;

	bottom_ic->name = "MSI";
	bottom_ic->irq_compose_msi_msg = advk_msi_irq_compose_msi_msg;
	bottom_ic->irq_set_affinity = advk_msi_set_affinity;

	msi_ic = &pcie->msi_irq_chip;
	msi_ic->name = "advk-MSI";

	msi_di = &pcie->msi_domain_info;
	msi_di->flags = MSI_FLAG_USE_DEF_DOM_OPS | MSI_FLAG_USE_DEF_CHIP_OPS |
		MSI_FLAG_MULTI_PCI_MSI;
	msi_di->chip = msi_ic;

	msi_msg_phys = virt_to_phys(&pcie->msi_msg);

	advk_writel(pcie, lower_32_bits(msi_msg_phys),
		    PCIE_MSI_ADDR_LOW_REG);
	advk_writel(pcie, upper_32_bits(msi_msg_phys),
		    PCIE_MSI_ADDR_HIGH_REG);

	pcie->msi_inner_domain =
		irq_domain_add_linear(NULL, MSI_IRQ_NUM,
				      &advk_msi_domain_ops, pcie);
	if (!pcie->msi_inner_domain)
		return -ENOMEM;

	pcie->msi_domain =
		pci_msi_create_irq_domain(of_node_to_fwnode(node),
					  msi_di, pcie->msi_inner_domain);
	if (!pcie->msi_domain) {
		irq_domain_remove(pcie->msi_inner_domain);
		return -ENOMEM;
	}

	return 0;
}

static void advk_pcie_remove_msi_irq_domain(struct advk_pcie *pcie)
{
	irq_domain_remove(pcie->msi_domain);
	irq_domain_remove(pcie->msi_inner_domain);
}

static int advk_pcie_init_irq_domain(struct advk_pcie *pcie)
{
	struct device *dev = &pcie->pdev->dev;
	struct device_node *node = dev->of_node;
	struct device_node *pcie_intc_node;
	struct irq_chip *irq_chip;

	pcie_intc_node =  of_get_next_child(node, NULL);
	if (!pcie_intc_node) {
		dev_err(dev, "No PCIe Intc node found\n");
		return -ENODEV;
	}

	irq_chip = &pcie->irq_chip;

	irq_chip->name = devm_kasprintf(dev, GFP_KERNEL, "%s-irq",
					dev_name(dev));
	if (!irq_chip->name) {
		of_node_put(pcie_intc_node);
		return -ENOMEM;
	}

	irq_chip->irq_mask = advk_pcie_irq_mask;
	irq_chip->irq_mask_ack = advk_pcie_irq_mask;
	irq_chip->irq_unmask = advk_pcie_irq_unmask;

	pcie->irq_domain =
		irq_domain_add_linear(pcie_intc_node, PCI_NUM_INTX,
				      &advk_pcie_irq_domain_ops, pcie);
	if (!pcie->irq_domain) {
		dev_err(dev, "Failed to get a INTx IRQ domain\n");
		of_node_put(pcie_intc_node);
		return -ENOMEM;
	}

	return 0;
}

static void advk_pcie_remove_irq_domain(struct advk_pcie *pcie)
{
	irq_domain_remove(pcie->irq_domain);
}

static void advk_pcie_handle_msi(struct advk_pcie *pcie)
{
	u32 msi_val, msi_mask, msi_status, msi_idx;
	u16 msi_data;

	msi_mask = advk_readl(pcie, PCIE_MSI_MASK_REG);
	msi_val = advk_readl(pcie, PCIE_MSI_STATUS_REG);
	msi_status = msi_val & ~msi_mask;

	for (msi_idx = 0; msi_idx < MSI_IRQ_NUM; msi_idx++) {
		if (!(BIT(msi_idx) & msi_status))
			continue;

		advk_writel(pcie, BIT(msi_idx), PCIE_MSI_STATUS_REG);
		msi_data = advk_readl(pcie, PCIE_MSI_PAYLOAD_REG) & 0xFF;
		generic_handle_irq(msi_data);
	}

	advk_writel(pcie, PCIE_ISR0_MSI_INT_PENDING,
		    PCIE_ISR0_REG);
}

static void advk_pcie_handle_int(struct advk_pcie *pcie)
{
	u32 isr0_val, isr0_mask, isr0_status;
	u32 isr1_val, isr1_mask, isr1_status;
	int i, virq;

	isr0_val = advk_readl(pcie, PCIE_ISR0_REG);
	isr0_mask = advk_readl(pcie, PCIE_ISR0_MASK_REG);
	isr0_status = isr0_val & ((~isr0_mask) & PCIE_ISR0_ALL_MASK);

	isr1_val = advk_readl(pcie, PCIE_ISR1_REG);
	isr1_mask = advk_readl(pcie, PCIE_ISR1_MASK_REG);
	isr1_status = isr1_val & ((~isr1_mask) & PCIE_ISR1_ALL_MASK);

	if (!isr0_status && !isr1_status) {
		advk_writel(pcie, isr0_val, PCIE_ISR0_REG);
		advk_writel(pcie, isr1_val, PCIE_ISR1_REG);
		return;
	}

	/* Process MSI interrupts */
	if (isr0_status & PCIE_ISR0_MSI_INT_PENDING)
		advk_pcie_handle_msi(pcie);

	/* Process legacy interrupts */
	for (i = 0; i < PCI_NUM_INTX; i++) {
		if (!(isr1_status & PCIE_ISR1_INTX_ASSERT(i)))
			continue;

		advk_writel(pcie, PCIE_ISR1_INTX_ASSERT(i),
			    PCIE_ISR1_REG);

		virq = irq_find_mapping(pcie->irq_domain, i);
		generic_handle_irq(virq);
	}
}

static irqreturn_t advk_pcie_irq_handler(int irq, void *arg)
{
	struct advk_pcie *pcie = arg;
	u32 status;

	status = advk_readl(pcie, HOST_CTRL_INT_STATUS_REG);
	if (!(status & PCIE_IRQ_CORE_INT))
		return IRQ_NONE;

	advk_pcie_handle_int(pcie);

	/* Clear interrupt */
	advk_writel(pcie, PCIE_IRQ_CORE_INT, HOST_CTRL_INT_STATUS_REG);

	return IRQ_HANDLED;
}

static int advk_pcie_parse_request_of_pci_ranges(struct advk_pcie *pcie)
{
	int err, res_valid = 0;
	struct device *dev = &pcie->pdev->dev;
	struct resource_entry *win, *tmp;
	resource_size_t iobase;

	INIT_LIST_HEAD(&pcie->resources);

	err = devm_of_pci_get_host_bridge_resources(dev, 0, 0xff,
						    &pcie->resources, &iobase);
	if (err)
		return err;

	err = devm_request_pci_bus_resources(dev, &pcie->resources);
	if (err)
		goto out_release_res;

	resource_list_for_each_entry_safe(win, tmp, &pcie->resources) {
		struct resource *res = win->res;

		switch (resource_type(res)) {
		case IORESOURCE_IO:
<<<<<<< HEAD
			advk_pcie_set_ob_win(pcie, 1,
					     upper_32_bits(res->start),
					     lower_32_bits(res->start),
					     0,	0xF8000000, 0,
					     lower_32_bits(res->start),
					     OB_PCIE_IO);
			err = devm_pci_remap_iospace(dev, res, iobase);
=======
			err = pci_remap_iospace(res, iobase);
>>>>>>> c8e144f8
			if (err) {
				dev_warn(dev, "error %d: failed to map resource %pR\n",
					 err, res);
				resource_list_destroy_entry(win);
			}
			break;
		case IORESOURCE_MEM:
			res_valid |= !(res->flags & IORESOURCE_PREFETCH);
			break;
		case IORESOURCE_BUS:
			pcie->root_bus_nr = res->start;
			break;
		}
	}

	if (!res_valid) {
		dev_err(dev, "non-prefetchable memory resource required\n");
		err = -EINVAL;
		goto out_release_res;
	}

	return 0;

out_release_res:
	pci_free_resource_list(&pcie->resources);
	return err;
}

static int advk_pcie_probe(struct platform_device *pdev)
{
	struct device *dev = &pdev->dev;
	struct advk_pcie *pcie;
	struct resource *res;
	struct pci_host_bridge *bridge;
	int ret, irq;

	bridge = devm_pci_alloc_host_bridge(dev, sizeof(struct advk_pcie));
	if (!bridge)
		return -ENOMEM;

	pcie = pci_host_bridge_priv(bridge);
	pcie->pdev = pdev;

	res = platform_get_resource(pdev, IORESOURCE_MEM, 0);
	pcie->base = devm_ioremap_resource(dev, res);
	if (IS_ERR(pcie->base))
		return PTR_ERR(pcie->base);

	irq = platform_get_irq(pdev, 0);
	ret = devm_request_irq(dev, irq, advk_pcie_irq_handler,
			       IRQF_SHARED | IRQF_NO_THREAD, "advk-pcie",
			       pcie);
	if (ret) {
		dev_err(dev, "Failed to register interrupt\n");
		return ret;
	}

	ret = advk_pcie_parse_request_of_pci_ranges(pcie);
	if (ret) {
		dev_err(dev, "Failed to parse resources\n");
		return ret;
	}

	advk_pcie_setup_hw(pcie);

	ret = advk_pcie_init_irq_domain(pcie);
	if (ret) {
		dev_err(dev, "Failed to initialize irq\n");
		return ret;
	}

	ret = advk_pcie_init_msi_irq_domain(pcie);
	if (ret) {
		dev_err(dev, "Failed to initialize irq\n");
		advk_pcie_remove_irq_domain(pcie);
		return ret;
	}

	list_splice_init(&pcie->resources, &bridge->windows);
	bridge->dev.parent = dev;
	bridge->sysdata = pcie;
	bridge->busnr = 0;
	bridge->ops = &advk_pcie_ops;
	bridge->map_irq = of_irq_parse_and_map_pci;
	bridge->swizzle_irq = pci_common_swizzle;

	ret = pci_host_probe(bridge);
	if (ret < 0) {
		advk_pcie_remove_msi_irq_domain(pcie);
		advk_pcie_remove_irq_domain(pcie);
		return ret;
	}

	return 0;
}

static const struct of_device_id advk_pcie_of_match_table[] = {
	{ .compatible = "marvell,armada-3700-pcie", },
	{},
};

static struct platform_driver advk_pcie_driver = {
	.driver = {
		.name = "advk-pcie",
		.of_match_table = advk_pcie_of_match_table,
		/* Driver unloading/unbinding currently not supported */
		.suppress_bind_attrs = true,
	},
	.probe = advk_pcie_probe,
};
builtin_platform_driver(advk_pcie_driver);<|MERGE_RESOLUTION|>--- conflicted
+++ resolved
@@ -809,17 +809,7 @@
 
 		switch (resource_type(res)) {
 		case IORESOURCE_IO:
-<<<<<<< HEAD
-			advk_pcie_set_ob_win(pcie, 1,
-					     upper_32_bits(res->start),
-					     lower_32_bits(res->start),
-					     0,	0xF8000000, 0,
-					     lower_32_bits(res->start),
-					     OB_PCIE_IO);
 			err = devm_pci_remap_iospace(dev, res, iobase);
-=======
-			err = pci_remap_iospace(res, iobase);
->>>>>>> c8e144f8
 			if (err) {
 				dev_warn(dev, "error %d: failed to map resource %pR\n",
 					 err, res);
