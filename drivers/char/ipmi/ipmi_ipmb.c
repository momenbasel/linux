// SPDX-License-Identifier: GPL-2.0

/*
 * Driver to talk to a remote management controller on IPMB.
 */

#include <linux/acpi.h>
#include <linux/errno.h>
#include <linux/i2c.h>
#include <linux/miscdevice.h>
#include <linux/module.h>
#include <linux/mutex.h>
#include <linux/poll.h>
#include <linux/slab.h>
#include <linux/spinlock.h>
#include <linux/semaphore.h>
#include <linux/kthread.h>
#include <linux/wait.h>
#include <linux/ipmi_msgdefs.h>
#include <linux/ipmi_smi.h>

#define DEVICE_NAME "ipmi-ipmb"

static int bmcaddr = 0x20;
module_param(bmcaddr, int, 0644);
MODULE_PARM_DESC(bmcaddr, "Address to use for BMC.");

static unsigned int retry_time_ms = 250;
module_param(retry_time_ms, uint, 0644);
MODULE_PARM_DESC(max_retries, "Timeout time between retries, in milliseconds.");

static unsigned int max_retries = 1;
module_param(max_retries, uint, 0644);
MODULE_PARM_DESC(max_retries, "Max resends of a command before timing out.");

/* Add room for the two slave addresses, two checksums, and rqSeq. */
#define IPMB_MAX_MSG_LEN (IPMI_MAX_MSG_LENGTH + 5)

struct ipmi_ipmb_dev {
	struct ipmi_smi *intf;
	struct i2c_client *client;
	struct i2c_client *slave;

	struct ipmi_smi_handlers handlers;

	bool ready;

	u8 curr_seq;

	u8 bmcaddr;
	u32 retry_time_ms;
	u32 max_retries;

	struct ipmi_smi_msg *next_msg;
	struct ipmi_smi_msg *working_msg;

	/* Transmit thread. */
	struct task_struct *thread;
	struct semaphore wake_thread;
	struct semaphore got_rsp;
	spinlock_t lock;
	bool stopping;

	u8 xmitmsg[IPMB_MAX_MSG_LEN];
	unsigned int xmitlen;

	u8 rcvmsg[IPMB_MAX_MSG_LEN];
	unsigned int rcvlen;
	bool overrun;
};

static bool valid_ipmb(struct ipmi_ipmb_dev *iidev)
{
	u8 *msg = iidev->rcvmsg;
	u8 netfn;

	if (iidev->overrun)
		return false;

	/* Minimum message size. */
	if (iidev->rcvlen < 7)
		return false;

	/* Is it a response? */
	netfn = msg[1] >> 2;
	if (netfn & 1) {
		/* Response messages have an added completion code. */
		if (iidev->rcvlen < 8)
			return false;
	}

	if (ipmb_checksum(msg, 3) != 0)
		return false;
	if (ipmb_checksum(msg + 3, iidev->rcvlen - 3) != 0)
		return false;

	return true;
}

static void ipmi_ipmb_check_msg_done(struct ipmi_ipmb_dev *iidev)
{
	struct ipmi_smi_msg *imsg = NULL;
	u8 *msg = iidev->rcvmsg;
	bool is_cmd;
	unsigned long flags;

	if (iidev->rcvlen == 0)
		return;
	if (!valid_ipmb(iidev))
		goto done;

	is_cmd = ((msg[1] >> 2) & 1) == 0;

	if (is_cmd) {
		/* Ignore commands until we are up. */
		if (!iidev->ready)
			goto done;

		/* It's a command, allocate a message for it. */
		imsg = ipmi_alloc_smi_msg();
		if (!imsg)
			goto done;
		imsg->type = IPMI_SMI_MSG_TYPE_IPMB_DIRECT;
		imsg->data_size = 0;
	} else {
		spin_lock_irqsave(&iidev->lock, flags);
		if (iidev->working_msg) {
			u8 seq = msg[4] >> 2;
			bool xmit_rsp = (iidev->working_msg->data[0] >> 2) & 1;

			/*
			 * Responses should carry the sequence we sent
			 * them with.  If it's a transmitted response,
			 * ignore it.  And if the message hasn't been
			 * transmitted, ignore it.
			 */
			if (!xmit_rsp && seq == iidev->curr_seq) {
				iidev->curr_seq = (iidev->curr_seq + 1) & 0x3f;

				imsg = iidev->working_msg;
				iidev->working_msg = NULL;
			}
		}
		spin_unlock_irqrestore(&iidev->lock, flags);
	}

	if (!imsg)
		goto done;

	if (imsg->type == IPMI_SMI_MSG_TYPE_IPMB_DIRECT) {
		imsg->rsp[0] = msg[1]; /* NetFn/LUN */
		/*
		 * Keep the source address, rqSeq.  Drop the trailing
		 * checksum.
		 */
		memcpy(imsg->rsp + 1, msg + 3, iidev->rcvlen - 4);
		imsg->rsp_size = iidev->rcvlen - 3;
	} else {
		imsg->rsp[0] = msg[1]; /* NetFn/LUN */
		/*
		 * Skip the source address, rqSeq.  Drop the trailing
		 * checksum.
		 */
		memcpy(imsg->rsp + 1, msg + 5, iidev->rcvlen - 6);
		imsg->rsp_size = iidev->rcvlen - 5;
	}
	ipmi_smi_msg_received(iidev->intf, imsg);
	if (!is_cmd)
		up(&iidev->got_rsp);

done:
	iidev->overrun = false;
	iidev->rcvlen = 0;
}

/*
 * The IPMB protocol only supports i2c writes so there is no need to
 * support I2C_SLAVE_READ* events, except to know if the other end has
 * issued a read without going to stop mode.
 */
static int ipmi_ipmb_slave_cb(struct i2c_client *client,
			      enum i2c_slave_event event, u8 *val)
{
	struct ipmi_ipmb_dev *iidev = i2c_get_clientdata(client);

	switch (event) {
	case I2C_SLAVE_WRITE_REQUESTED:
		ipmi_ipmb_check_msg_done(iidev);
		/*
		 * First byte is the slave address, to ease the checksum
		 * calculation.
		 */
		iidev->rcvmsg[0] = client->addr << 1;
		iidev->rcvlen = 1;
		break;

	case I2C_SLAVE_WRITE_RECEIVED:
		if (iidev->rcvlen >= sizeof(iidev->rcvmsg))
			iidev->overrun = true;
		else
			iidev->rcvmsg[iidev->rcvlen++] = *val;
		break;

	case I2C_SLAVE_READ_REQUESTED:
	case I2C_SLAVE_STOP:
		ipmi_ipmb_check_msg_done(iidev);
		break;

	case I2C_SLAVE_READ_PROCESSED:
		break;
	}

	return 0;
}

static void ipmi_ipmb_send_response(struct ipmi_ipmb_dev *iidev,
				    struct ipmi_smi_msg *msg, u8 cc)
{
	if ((msg->data[0] >> 2) & 1) {
		/*
		 * It's a response being sent, we need to return a
		 * response to the response.  Fake a send msg command
		 * response with channel 0.  This will always be ipmb
		 * direct.
		 */
		msg->data[0] = (IPMI_NETFN_APP_REQUEST | 1) << 2;
		msg->data[3] = IPMI_SEND_MSG_CMD;
		msg->data[4] = cc;
		msg->data_size = 5;
	}
	msg->rsp[0] = msg->data[0] | (1 << 2);
	if (msg->type == IPMI_SMI_MSG_TYPE_IPMB_DIRECT) {
		msg->rsp[1] = msg->data[1];
		msg->rsp[2] = msg->data[2];
		msg->rsp[3] = msg->data[3];
		msg->rsp[4] = cc;
		msg->rsp_size = 5;
	} else {
		msg->rsp[1] = msg->data[1];
		msg->rsp[2] = cc;
		msg->rsp_size = 3;
	}
	ipmi_smi_msg_received(iidev->intf, msg);
}

static void ipmi_ipmb_format_for_xmit(struct ipmi_ipmb_dev *iidev,
				      struct ipmi_smi_msg *msg)
{
	if (msg->type == IPMI_SMI_MSG_TYPE_IPMB_DIRECT) {
		iidev->xmitmsg[0] = msg->data[1];
		iidev->xmitmsg[1] = msg->data[0];
		memcpy(iidev->xmitmsg + 4, msg->data + 2, msg->data_size - 2);
		iidev->xmitlen = msg->data_size + 2;
	} else {
		iidev->xmitmsg[0] = iidev->bmcaddr;
		iidev->xmitmsg[1] = msg->data[0];
		iidev->xmitmsg[4] = 0;
		memcpy(iidev->xmitmsg + 5, msg->data + 1, msg->data_size - 1);
		iidev->xmitlen = msg->data_size + 4;
	}
	iidev->xmitmsg[3] = iidev->slave->addr << 1;
	if (((msg->data[0] >> 2) & 1) == 0)
		/* If it's a command, put in our own sequence number. */
		iidev->xmitmsg[4] = ((iidev->xmitmsg[4] & 0x03) |
				     (iidev->curr_seq << 2));

	/* Now add on the final checksums. */
	iidev->xmitmsg[2] = ipmb_checksum(iidev->xmitmsg, 2);
	iidev->xmitmsg[iidev->xmitlen] =
		ipmb_checksum(iidev->xmitmsg + 3, iidev->xmitlen - 3);
	iidev->xmitlen++;
}

static int ipmi_ipmb_thread(void *data)
{
	struct ipmi_ipmb_dev *iidev = data;

	while (!kthread_should_stop()) {
		long ret;
		struct i2c_msg i2c_msg;
		struct ipmi_smi_msg *msg = NULL;
		unsigned long flags;
		unsigned int retries = 0;

		/* Wait for a message to send */
		ret = down_interruptible(&iidev->wake_thread);
		if (iidev->stopping)
			break;
		if (ret)
			continue;

		spin_lock_irqsave(&iidev->lock, flags);
		if (iidev->next_msg) {
			msg = iidev->next_msg;
			iidev->next_msg = NULL;
		}
		spin_unlock_irqrestore(&iidev->lock, flags);
		if (!msg)
			continue;

		ipmi_ipmb_format_for_xmit(iidev, msg);

retry:
		i2c_msg.len = iidev->xmitlen - 1;
		if (i2c_msg.len > 32) {
			ipmi_ipmb_send_response(iidev, msg,
						IPMI_REQ_LEN_EXCEEDED_ERR);
			continue;
		}

		i2c_msg.addr = iidev->xmitmsg[0] >> 1;
		i2c_msg.flags = 0;
		i2c_msg.buf = iidev->xmitmsg + 1;

		/* Rely on i2c_transfer for a barrier. */
		iidev->working_msg = msg;

		ret = i2c_transfer(iidev->client->adapter, &i2c_msg, 1);

		if ((msg->data[0] >> 2) & 1) {
			/*
			 * It's a response, nothing will be returned
			 * by the other end.
			 */

			iidev->working_msg = NULL;
			ipmi_ipmb_send_response(iidev, msg,
						ret < 0 ? IPMI_BUS_ERR : 0);
			continue;
		}
		if (ret < 0) {
			iidev->working_msg = NULL;
			ipmi_ipmb_send_response(iidev, msg, IPMI_BUS_ERR);
			continue;
		}

		/* A command was sent, wait for its response. */
		ret = down_timeout(&iidev->got_rsp,
				   msecs_to_jiffies(iidev->retry_time_ms));

		/*
		 * Grab the message if we can.  If the handler hasn't
		 * already handled it, the message will still be there.
		 */
		spin_lock_irqsave(&iidev->lock, flags);
		msg = iidev->working_msg;
		iidev->working_msg = NULL;
		spin_unlock_irqrestore(&iidev->lock, flags);

		if (!msg && ret) {
			/*
			 * If working_msg is not set and we timed out,
			 * that means the message grabbed by
			 * check_msg_done before we could grab it
			 * here.  Wait again for check_msg_done to up
			 * the semaphore.
			 */
			down(&iidev->got_rsp);
		} else if (msg && ++retries <= iidev->max_retries) {
			spin_lock_irqsave(&iidev->lock, flags);
			iidev->working_msg = msg;
			spin_unlock_irqrestore(&iidev->lock, flags);
			goto retry;
		}

		if (msg)
			ipmi_ipmb_send_response(iidev, msg, IPMI_TIMEOUT_ERR);
	}

	if (iidev->next_msg)
		/* Return an unspecified error. */
		ipmi_ipmb_send_response(iidev, iidev->next_msg, 0xff);

	return 0;
}

static int ipmi_ipmb_start_processing(void *send_info,
				      struct ipmi_smi *new_intf)
{
	struct ipmi_ipmb_dev *iidev = send_info;

	iidev->intf = new_intf;
	iidev->ready = true;
	return 0;
}

static void ipmi_ipmb_stop_thread(struct ipmi_ipmb_dev *iidev)
{
	if (iidev->thread) {
		struct task_struct *t = iidev->thread;

		iidev->thread = NULL;
		iidev->stopping = true;
		up(&iidev->wake_thread);
		up(&iidev->got_rsp);
		kthread_stop(t);
	}
}

static void ipmi_ipmb_shutdown(void *send_info)
{
	struct ipmi_ipmb_dev *iidev = send_info;

	ipmi_ipmb_stop_thread(iidev);
}

static void ipmi_ipmb_sender(void *send_info,
			     struct ipmi_smi_msg *msg)
{
	struct ipmi_ipmb_dev *iidev = send_info;
	unsigned long flags;

	spin_lock_irqsave(&iidev->lock, flags);
	BUG_ON(iidev->next_msg);

	iidev->next_msg = msg;
	spin_unlock_irqrestore(&iidev->lock, flags);

	up(&iidev->wake_thread);
}

static void ipmi_ipmb_request_events(void *send_info)
{
	/* We don't fetch events here. */
}

<<<<<<< HEAD
static void ipmi_ipmb_remove(struct i2c_client *client)
=======
static void ipmi_ipmb_cleanup(struct ipmi_ipmb_dev *iidev)
>>>>>>> 05763c99
{
	if (iidev->slave) {
		i2c_slave_unregister(iidev->slave);
		if (iidev->slave != iidev->client)
			i2c_unregister_device(iidev->slave);
	}
	iidev->slave = NULL;
	iidev->client = NULL;
	ipmi_ipmb_stop_thread(iidev);
}

static int ipmi_ipmb_remove(struct i2c_client *client)
{
	struct ipmi_ipmb_dev *iidev = i2c_get_clientdata(client);

	ipmi_ipmb_cleanup(iidev);
	ipmi_unregister_smi(iidev->intf);
}

static int ipmi_ipmb_probe(struct i2c_client *client)
{
	struct device *dev = &client->dev;
	struct ipmi_ipmb_dev *iidev;
	struct device_node *slave_np;
	struct i2c_adapter *slave_adap = NULL;
	struct i2c_client *slave = NULL;
	int rv;

	iidev = devm_kzalloc(&client->dev, sizeof(*iidev), GFP_KERNEL);
	if (!iidev)
		return -ENOMEM;

	if (of_property_read_u8(dev->of_node, "bmcaddr", &iidev->bmcaddr) != 0)
		iidev->bmcaddr = bmcaddr;
	if (iidev->bmcaddr == 0 || iidev->bmcaddr & 1) {
		/* Can't have the write bit set. */
		dev_notice(&client->dev,
			   "Invalid bmc address value %2.2x\n", iidev->bmcaddr);
		return -EINVAL;
	}

	if (of_property_read_u32(dev->of_node, "retry-time",
				 &iidev->retry_time_ms) != 0)
		iidev->retry_time_ms = retry_time_ms;

	if (of_property_read_u32(dev->of_node, "max-retries",
				 &iidev->max_retries) != 0)
		iidev->max_retries = max_retries;

	slave_np = of_parse_phandle(dev->of_node, "slave-dev", 0);
	if (slave_np) {
		slave_adap = of_get_i2c_adapter_by_node(slave_np);
		of_node_put(slave_np);
		if (!slave_adap) {
			dev_notice(&client->dev,
				   "Could not find slave adapter\n");
			return -EINVAL;
		}
	}

	iidev->client = client;

	if (slave_adap) {
		struct i2c_board_info binfo;

		memset(&binfo, 0, sizeof(binfo));
		strscpy(binfo.type, "ipmb-slave", I2C_NAME_SIZE);
		binfo.addr = client->addr;
		binfo.flags = I2C_CLIENT_SLAVE;
		slave = i2c_new_client_device(slave_adap, &binfo);
		i2c_put_adapter(slave_adap);
		if (IS_ERR(slave)) {
			rv = PTR_ERR(slave);
			dev_notice(&client->dev,
				   "Could not allocate slave device: %d\n", rv);
			return rv;
		}
		i2c_set_clientdata(slave, iidev);
	} else {
		slave = client;
	}
	i2c_set_clientdata(client, iidev);
	slave->flags |= I2C_CLIENT_SLAVE;

	rv = i2c_slave_register(slave, ipmi_ipmb_slave_cb);
	if (rv)
		goto out_err;
	iidev->slave = slave;
	slave = NULL;

	iidev->handlers.flags = IPMI_SMI_CAN_HANDLE_IPMB_DIRECT;
	iidev->handlers.start_processing = ipmi_ipmb_start_processing;
	iidev->handlers.shutdown = ipmi_ipmb_shutdown;
	iidev->handlers.sender = ipmi_ipmb_sender;
	iidev->handlers.request_events = ipmi_ipmb_request_events;

	spin_lock_init(&iidev->lock);
	sema_init(&iidev->wake_thread, 0);
	sema_init(&iidev->got_rsp, 0);

	iidev->thread = kthread_run(ipmi_ipmb_thread, iidev,
				    "kipmb%4.4x", client->addr);
	if (IS_ERR(iidev->thread)) {
		rv = PTR_ERR(iidev->thread);
		dev_notice(&client->dev,
			   "Could not start kernel thread: error %d\n", rv);
		goto out_err;
	}

	rv = ipmi_register_smi(&iidev->handlers,
			       iidev,
			       &client->dev,
			       iidev->bmcaddr);
	if (rv)
		goto out_err;

	return 0;

out_err:
	if (slave && slave != client)
		i2c_unregister_device(slave);
	ipmi_ipmb_cleanup(iidev);
	return rv;
}

#ifdef CONFIG_OF
static const struct of_device_id of_ipmi_ipmb_match[] = {
	{ .type = "ipmi", .compatible = DEVICE_NAME },
	{},
};
MODULE_DEVICE_TABLE(of, of_ipmi_ipmb_match);
#else
#define of_ipmi_ipmb_match NULL
#endif

static const struct i2c_device_id ipmi_ipmb_id[] = {
	{ DEVICE_NAME, 0 },
	{},
};
MODULE_DEVICE_TABLE(i2c, ipmi_ipmb_id);

static struct i2c_driver ipmi_ipmb_driver = {
	.class		= I2C_CLASS_HWMON,
	.driver = {
		.name = DEVICE_NAME,
		.of_match_table = of_ipmi_ipmb_match,
	},
	.probe_new	= ipmi_ipmb_probe,
	.remove		= ipmi_ipmb_remove,
	.id_table	= ipmi_ipmb_id,
};
module_i2c_driver(ipmi_ipmb_driver);

MODULE_AUTHOR("Corey Minyard");
MODULE_DESCRIPTION("IPMI IPMB driver");
MODULE_LICENSE("GPL v2");<|MERGE_RESOLUTION|>--- conflicted
+++ resolved
@@ -424,11 +424,7 @@
 	/* We don't fetch events here. */
 }
 
-<<<<<<< HEAD
-static void ipmi_ipmb_remove(struct i2c_client *client)
-=======
 static void ipmi_ipmb_cleanup(struct ipmi_ipmb_dev *iidev)
->>>>>>> 05763c99
 {
 	if (iidev->slave) {
 		i2c_slave_unregister(iidev->slave);
@@ -440,7 +436,7 @@
 	ipmi_ipmb_stop_thread(iidev);
 }
 
-static int ipmi_ipmb_remove(struct i2c_client *client)
+static void ipmi_ipmb_remove(struct i2c_client *client)
 {
 	struct ipmi_ipmb_dev *iidev = i2c_get_clientdata(client);
 
