--- conflicted
+++ resolved
@@ -805,28 +805,6 @@
 		ret = of_dma_configure(drm->dev, dev->of_node, true);
 		if (ret)
 			return ret;
-<<<<<<< HEAD
-	} else {
-		/*
-		 * If we don't have the interconnect property, most likely
-		 * because of an old DT, we need to set the DMA offset by hand
-		 * on our device since the RAM mapping is at 0 for the DMA bus,
-		 * unlike the CPU.
-		 *
-		 * XXX(hch): this has no business in a driver and needs to move
-		 * to the device tree.
-		 *
-		 * If we have two subsequent calls to dma_direct_set_offset
-		 * returns -EINVAL. Unfortunately, this happens when we have two
-		 * backends in the system, and will result in the driver
-		 * reporting an error while it has been setup properly before.
-		 * Ignore EINVAL, but it should really be removed eventually.
-		 */
-		ret = dma_direct_set_offset(drm->dev, PHYS_OFFSET, 0, SZ_4G);
-		if (ret && ret != -EINVAL)
-			return ret;
-=======
->>>>>>> 1dcdee6e
 	}
 
 	backend->engine.node = dev->of_node;
