--- conflicted
+++ resolved
@@ -508,9 +508,7 @@
 	for (i = 0; i < desc->length - cntr; i++)
 		desc->ubuf[i] = desc->ubuf[i + cntr];
 
-	spin_lock_irq(&desc->iuspin);
 	desc->length -= cntr;
-	spin_unlock_irq(&desc->iuspin);
 	/* in case we had outstanding data */
 	if (!desc->length)
 		clear_bit(WDM_READ, &desc->flags);
@@ -600,11 +598,8 @@
 		rv = 0;
 	}
 	mutex_unlock(&desc->wlock);
-<<<<<<< HEAD
-=======
 	if (desc->count == 1)
 		desc->manage_power(intf, 1);
->>>>>>> e9676695
 	usb_autopm_put_interface(desc->intf);
 out:
 	mutex_unlock(&wdm_mutex);
@@ -678,52 +673,11 @@
 {
 	int rv = -ENOMEM;
 	struct wdm_device *desc;
-<<<<<<< HEAD
-	struct usb_host_interface *iface;
-	struct usb_endpoint_descriptor *ep;
-	struct usb_cdc_dmm_desc *dmhd;
-	u8 *buffer = intf->altsetting->extra;
-	int buflen = intf->altsetting->extralen;
-	u16 maxcom = WDM_DEFAULT_BUFSIZE;
-
-	if (!buffer)
-		goto out;
-
-	while (buflen > 2) {
-		if (buffer [1] != USB_DT_CS_INTERFACE) {
-			dev_err(&intf->dev, "skipping garbage\n");
-			goto next_desc;
-		}
-
-		switch (buffer [2]) {
-		case USB_CDC_HEADER_TYPE:
-			break;
-		case USB_CDC_DMM_TYPE:
-			dmhd = (struct usb_cdc_dmm_desc *)buffer;
-			maxcom = le16_to_cpu(dmhd->wMaxCommand);
-			dev_dbg(&intf->dev,
-				"Finding maximum buffer length: %d", maxcom);
-			break;
-		default:
-			dev_err(&intf->dev,
-				"Ignoring extra header, type %d, length %d\n",
-				buffer[2], buffer[0]);
-			break;
-		}
-next_desc:
-		buflen -= buffer[0];
-		buffer += buffer[0];
-	}
-=======
->>>>>>> e9676695
 
 	desc = kzalloc(sizeof(struct wdm_device), GFP_KERNEL);
 	if (!desc)
 		goto out;
-<<<<<<< HEAD
-=======
 	INIT_LIST_HEAD(&desc->device_list);
->>>>>>> e9676695
 	mutex_init(&desc->rlock);
 	mutex_init(&desc->wlock);
 	spin_lock_init(&desc->iuspin);
@@ -767,14 +721,7 @@
 	if (!desc->sbuf)
 		goto err;
 
-<<<<<<< HEAD
-	desc->inbuf = usb_alloc_coherent(interface_to_usbdev(intf),
-					 desc->wMaxCommand,
-					 GFP_KERNEL,
-					 &desc->response->transfer_dma);
-=======
 	desc->inbuf = kmalloc(desc->wMaxCommand, GFP_KERNEL);
->>>>>>> e9676695
 	if (!desc->inbuf)
 		goto err;
 
@@ -1018,15 +965,7 @@
 
 static int wdm_pre_reset(struct usb_interface *intf)
 {
-<<<<<<< HEAD
-	struct wdm_device *desc = usb_get_intfdata(intf);
-
-	mutex_lock(&desc->rlock);
-	mutex_lock(&desc->wlock);
-	kill_urbs(desc);
-=======
 	struct wdm_device *desc = wdm_find_device(intf);
->>>>>>> e9676695
 
 	/*
 	 * we notify everybody using poll of
