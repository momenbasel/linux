/*
 *	Routines having to do with the 'struct sk_buff' memory handlers.
 *
 *	Authors:	Alan Cox <alan@lxorguk.ukuu.org.uk>
 *			Florian La Roche <rzsfl@rz.uni-sb.de>
 *
 *	Fixes:
 *		Alan Cox	:	Fixed the worst of the load
 *					balancer bugs.
 *		Dave Platt	:	Interrupt stacking fix.
 *	Richard Kooijman	:	Timestamp fixes.
 *		Alan Cox	:	Changed buffer format.
 *		Alan Cox	:	destructor hook for AF_UNIX etc.
 *		Linus Torvalds	:	Better skb_clone.
 *		Alan Cox	:	Added skb_copy.
 *		Alan Cox	:	Added all the changed routines Linus
 *					only put in the headers
 *		Ray VanTassle	:	Fixed --skb->lock in free
 *		Alan Cox	:	skb_copy copy arp field
 *		Andi Kleen	:	slabified it.
 *		Robert Olsson	:	Removed skb_head_pool
 *
 *	NOTE:
 *		The __skb_ routines should be called with interrupts
 *	disabled, or you better be *real* sure that the operation is atomic
 *	with respect to whatever list is being frobbed (e.g. via lock_sock()
 *	or via disabling bottom half handlers, etc).
 *
 *	This program is free software; you can redistribute it and/or
 *	modify it under the terms of the GNU General Public License
 *	as published by the Free Software Foundation; either version
 *	2 of the License, or (at your option) any later version.
 */

/*
 *	The functions in this file will not compile correctly with gcc 2.4.x
 */

#define pr_fmt(fmt) KBUILD_MODNAME ": " fmt

#include <linux/module.h>
#include <linux/types.h>
#include <linux/kernel.h>
#include <linux/kmemcheck.h>
#include <linux/mm.h>
#include <linux/interrupt.h>
#include <linux/in.h>
#include <linux/inet.h>
#include <linux/slab.h>
#include <linux/tcp.h>
#include <linux/udp.h>
#include <linux/sctp.h>
#include <linux/netdevice.h>
#ifdef CONFIG_NET_CLS_ACT
#include <net/pkt_sched.h>
#endif
#include <linux/string.h>
#include <linux/skbuff.h>
#include <linux/splice.h>
#include <linux/cache.h>
#include <linux/rtnetlink.h>
#include <linux/init.h>
#include <linux/scatterlist.h>
#include <linux/errqueue.h>
#include <linux/prefetch.h>
#include <linux/if_vlan.h>

#include <net/protocol.h>
#include <net/dst.h>
#include <net/sock.h>
#include <net/checksum.h>
#include <net/ip6_checksum.h>
#include <net/xfrm.h>

#include <linux/uaccess.h>
#include <trace/events/skb.h>
#include <linux/highmem.h>
#include <linux/capability.h>
#include <linux/user_namespace.h>

struct kmem_cache *skbuff_head_cache __read_mostly;
static struct kmem_cache *skbuff_fclone_cache __read_mostly;
int sysctl_max_skb_frags __read_mostly = MAX_SKB_FRAGS;
EXPORT_SYMBOL(sysctl_max_skb_frags);

/**
 *	skb_panic - private function for out-of-line support
 *	@skb:	buffer
 *	@sz:	size
 *	@addr:	address
 *	@msg:	skb_over_panic or skb_under_panic
 *
 *	Out-of-line support for skb_put() and skb_push().
 *	Called via the wrapper skb_over_panic() or skb_under_panic().
 *	Keep out of line to prevent kernel bloat.
 *	__builtin_return_address is not used because it is not always reliable.
 */
static void skb_panic(struct sk_buff *skb, unsigned int sz, void *addr,
		      const char msg[])
{
	pr_emerg("%s: text:%p len:%d put:%d head:%p data:%p tail:%#lx end:%#lx dev:%s\n",
		 msg, addr, skb->len, sz, skb->head, skb->data,
		 (unsigned long)skb->tail, (unsigned long)skb->end,
		 skb->dev ? skb->dev->name : "<NULL>");
	BUG();
}

static void skb_over_panic(struct sk_buff *skb, unsigned int sz, void *addr)
{
	skb_panic(skb, sz, addr, __func__);
}

static void skb_under_panic(struct sk_buff *skb, unsigned int sz, void *addr)
{
	skb_panic(skb, sz, addr, __func__);
}

/*
 * kmalloc_reserve is a wrapper around kmalloc_node_track_caller that tells
 * the caller if emergency pfmemalloc reserves are being used. If it is and
 * the socket is later found to be SOCK_MEMALLOC then PFMEMALLOC reserves
 * may be used. Otherwise, the packet data may be discarded until enough
 * memory is free
 */
#define kmalloc_reserve(size, gfp, node, pfmemalloc) \
	 __kmalloc_reserve(size, gfp, node, _RET_IP_, pfmemalloc)

static void *__kmalloc_reserve(size_t size, gfp_t flags, int node,
			       unsigned long ip, bool *pfmemalloc)
{
	void *obj;
	bool ret_pfmemalloc = false;

	/*
	 * Try a regular allocation, when that fails and we're not entitled
	 * to the reserves, fail.
	 */
	obj = kmalloc_node_track_caller(size,
					flags | __GFP_NOMEMALLOC | __GFP_NOWARN,
					node);
	if (obj || !(gfp_pfmemalloc_allowed(flags)))
		goto out;

	/* Try again but now we are using pfmemalloc reserves */
	ret_pfmemalloc = true;
	obj = kmalloc_node_track_caller(size, flags, node);

out:
	if (pfmemalloc)
		*pfmemalloc = ret_pfmemalloc;

	return obj;
}

/* 	Allocate a new skbuff. We do this ourselves so we can fill in a few
 *	'private' fields and also do memory statistics to find all the
 *	[BEEP] leaks.
 *
 */

struct sk_buff *__alloc_skb_head(gfp_t gfp_mask, int node)
{
	struct sk_buff *skb;

	/* Get the HEAD */
	skb = kmem_cache_alloc_node(skbuff_head_cache,
				    gfp_mask & ~__GFP_DMA, node);
	if (!skb)
		goto out;

	/*
	 * Only clear those fields we need to clear, not those that we will
	 * actually initialise below. Hence, don't put any more fields after
	 * the tail pointer in struct sk_buff!
	 */
	memset(skb, 0, offsetof(struct sk_buff, tail));
	skb->head = NULL;
	skb->truesize = sizeof(struct sk_buff);
	atomic_set(&skb->users, 1);

	skb->mac_header = (typeof(skb->mac_header))~0U;
out:
	return skb;
}

/**
 *	__alloc_skb	-	allocate a network buffer
 *	@size: size to allocate
 *	@gfp_mask: allocation mask
 *	@flags: If SKB_ALLOC_FCLONE is set, allocate from fclone cache
 *		instead of head cache and allocate a cloned (child) skb.
 *		If SKB_ALLOC_RX is set, __GFP_MEMALLOC will be used for
 *		allocations in case the data is required for writeback
 *	@node: numa node to allocate memory on
 *
 *	Allocate a new &sk_buff. The returned buffer has no headroom and a
 *	tail room of at least size bytes. The object has a reference count
 *	of one. The return is the buffer. On a failure the return is %NULL.
 *
 *	Buffers may only be allocated from interrupts using a @gfp_mask of
 *	%GFP_ATOMIC.
 */
struct sk_buff *__alloc_skb(unsigned int size, gfp_t gfp_mask,
			    int flags, int node)
{
	struct kmem_cache *cache;
	struct skb_shared_info *shinfo;
	struct sk_buff *skb;
	u8 *data;
	bool pfmemalloc;

	cache = (flags & SKB_ALLOC_FCLONE)
		? skbuff_fclone_cache : skbuff_head_cache;

	if (sk_memalloc_socks() && (flags & SKB_ALLOC_RX))
		gfp_mask |= __GFP_MEMALLOC;

	/* Get the HEAD */
	skb = kmem_cache_alloc_node(cache, gfp_mask & ~__GFP_DMA, node);
	if (!skb)
		goto out;
	prefetchw(skb);

	/* We do our best to align skb_shared_info on a separate cache
	 * line. It usually works because kmalloc(X > SMP_CACHE_BYTES) gives
	 * aligned memory blocks, unless SLUB/SLAB debug is enabled.
	 * Both skb->head and skb_shared_info are cache line aligned.
	 */
	size = SKB_DATA_ALIGN(size);
	size += SKB_DATA_ALIGN(sizeof(struct skb_shared_info));
	data = kmalloc_reserve(size, gfp_mask, node, &pfmemalloc);
	if (!data)
		goto nodata;
	/* kmalloc(size) might give us more room than requested.
	 * Put skb_shared_info exactly at the end of allocated zone,
	 * to allow max possible filling before reallocation.
	 */
	size = SKB_WITH_OVERHEAD(ksize(data));
	prefetchw(data + size);

	/*
	 * Only clear those fields we need to clear, not those that we will
	 * actually initialise below. Hence, don't put any more fields after
	 * the tail pointer in struct sk_buff!
	 */
	memset(skb, 0, offsetof(struct sk_buff, tail));
	/* Account for allocated memory : skb + skb->head */
	skb->truesize = SKB_TRUESIZE(size);
	skb->pfmemalloc = pfmemalloc;
	atomic_set(&skb->users, 1);
	skb->head = data;
	skb->data = data;
	skb_reset_tail_pointer(skb);
	skb->end = skb->tail + size;
	skb->mac_header = (typeof(skb->mac_header))~0U;
	skb->transport_header = (typeof(skb->transport_header))~0U;

	/* make sure we initialize shinfo sequentially */
	shinfo = skb_shinfo(skb);
	memset(shinfo, 0, offsetof(struct skb_shared_info, dataref));
	atomic_set(&shinfo->dataref, 1);
	kmemcheck_annotate_variable(shinfo->destructor_arg);

	if (flags & SKB_ALLOC_FCLONE) {
		struct sk_buff_fclones *fclones;

		fclones = container_of(skb, struct sk_buff_fclones, skb1);

		kmemcheck_annotate_bitfield(&fclones->skb2, flags1);
		skb->fclone = SKB_FCLONE_ORIG;
		atomic_set(&fclones->fclone_ref, 1);

		fclones->skb2.fclone = SKB_FCLONE_CLONE;
	}
out:
	return skb;
nodata:
	kmem_cache_free(cache, skb);
	skb = NULL;
	goto out;
}
EXPORT_SYMBOL(__alloc_skb);

/**
 * __build_skb - build a network buffer
 * @data: data buffer provided by caller
 * @frag_size: size of data, or 0 if head was kmalloced
 *
 * Allocate a new &sk_buff. Caller provides space holding head and
 * skb_shared_info. @data must have been allocated by kmalloc() only if
 * @frag_size is 0, otherwise data should come from the page allocator
 *  or vmalloc()
 * The return is the new skb buffer.
 * On a failure the return is %NULL, and @data is not freed.
 * Notes :
 *  Before IO, driver allocates only data buffer where NIC put incoming frame
 *  Driver should add room at head (NET_SKB_PAD) and
 *  MUST add room at tail (SKB_DATA_ALIGN(skb_shared_info))
 *  After IO, driver calls build_skb(), to allocate sk_buff and populate it
 *  before giving packet to stack.
 *  RX rings only contains data buffers, not full skbs.
 */
struct sk_buff *__build_skb(void *data, unsigned int frag_size)
{
	struct skb_shared_info *shinfo;
	struct sk_buff *skb;
	unsigned int size = frag_size ? : ksize(data);

	skb = kmem_cache_alloc(skbuff_head_cache, GFP_ATOMIC);
	if (!skb)
		return NULL;

	size -= SKB_DATA_ALIGN(sizeof(struct skb_shared_info));

	memset(skb, 0, offsetof(struct sk_buff, tail));
	skb->truesize = SKB_TRUESIZE(size);
	atomic_set(&skb->users, 1);
	skb->head = data;
	skb->data = data;
	skb_reset_tail_pointer(skb);
	skb->end = skb->tail + size;
	skb->mac_header = (typeof(skb->mac_header))~0U;
	skb->transport_header = (typeof(skb->transport_header))~0U;

	/* make sure we initialize shinfo sequentially */
	shinfo = skb_shinfo(skb);
	memset(shinfo, 0, offsetof(struct skb_shared_info, dataref));
	atomic_set(&shinfo->dataref, 1);
	kmemcheck_annotate_variable(shinfo->destructor_arg);

	return skb;
}

/* build_skb() is wrapper over __build_skb(), that specifically
 * takes care of skb->head and skb->pfmemalloc
 * This means that if @frag_size is not zero, then @data must be backed
 * by a page fragment, not kmalloc() or vmalloc()
 */
struct sk_buff *build_skb(void *data, unsigned int frag_size)
{
	struct sk_buff *skb = __build_skb(data, frag_size);

	if (skb && frag_size) {
		skb->head_frag = 1;
		if (page_is_pfmemalloc(virt_to_head_page(data)))
			skb->pfmemalloc = 1;
	}
	return skb;
}
EXPORT_SYMBOL(build_skb);

#define NAPI_SKB_CACHE_SIZE	64

struct napi_alloc_cache {
	struct page_frag_cache page;
	unsigned int skb_count;
	void *skb_cache[NAPI_SKB_CACHE_SIZE];
};

static DEFINE_PER_CPU(struct page_frag_cache, netdev_alloc_cache);
static DEFINE_PER_CPU(struct napi_alloc_cache, napi_alloc_cache);

static void *__netdev_alloc_frag(unsigned int fragsz, gfp_t gfp_mask)
{
	struct page_frag_cache *nc;
	unsigned long flags;
	void *data;

	local_irq_save(flags);
	nc = this_cpu_ptr(&netdev_alloc_cache);
	data = page_frag_alloc(nc, fragsz, gfp_mask);
	local_irq_restore(flags);
	return data;
}

/**
 * netdev_alloc_frag - allocate a page fragment
 * @fragsz: fragment size
 *
 * Allocates a frag from a page for receive buffer.
 * Uses GFP_ATOMIC allocations.
 */
void *netdev_alloc_frag(unsigned int fragsz)
{
	return __netdev_alloc_frag(fragsz, GFP_ATOMIC | __GFP_COLD);
}
EXPORT_SYMBOL(netdev_alloc_frag);

static void *__napi_alloc_frag(unsigned int fragsz, gfp_t gfp_mask)
{
	struct napi_alloc_cache *nc = this_cpu_ptr(&napi_alloc_cache);

	return page_frag_alloc(&nc->page, fragsz, gfp_mask);
}

void *napi_alloc_frag(unsigned int fragsz)
{
	return __napi_alloc_frag(fragsz, GFP_ATOMIC | __GFP_COLD);
}
EXPORT_SYMBOL(napi_alloc_frag);

/**
 *	__netdev_alloc_skb - allocate an skbuff for rx on a specific device
 *	@dev: network device to receive on
 *	@len: length to allocate
 *	@gfp_mask: get_free_pages mask, passed to alloc_skb
 *
 *	Allocate a new &sk_buff and assign it a usage count of one. The
 *	buffer has NET_SKB_PAD headroom built in. Users should allocate
 *	the headroom they think they need without accounting for the
 *	built in space. The built in space is used for optimisations.
 *
 *	%NULL is returned if there is no free memory.
 */
struct sk_buff *__netdev_alloc_skb(struct net_device *dev, unsigned int len,
				   gfp_t gfp_mask)
{
	struct page_frag_cache *nc;
	unsigned long flags;
	struct sk_buff *skb;
	bool pfmemalloc;
	void *data;

	len += NET_SKB_PAD;

	if ((len > SKB_WITH_OVERHEAD(PAGE_SIZE)) ||
	    (gfp_mask & (__GFP_DIRECT_RECLAIM | GFP_DMA))) {
		skb = __alloc_skb(len, gfp_mask, SKB_ALLOC_RX, NUMA_NO_NODE);
		if (!skb)
			goto skb_fail;
		goto skb_success;
	}

	len += SKB_DATA_ALIGN(sizeof(struct skb_shared_info));
	len = SKB_DATA_ALIGN(len);

	if (sk_memalloc_socks())
		gfp_mask |= __GFP_MEMALLOC;

	local_irq_save(flags);

	nc = this_cpu_ptr(&netdev_alloc_cache);
	data = page_frag_alloc(nc, len, gfp_mask);
	pfmemalloc = nc->pfmemalloc;

	local_irq_restore(flags);

	if (unlikely(!data))
		return NULL;

	skb = __build_skb(data, len);
	if (unlikely(!skb)) {
		skb_free_frag(data);
		return NULL;
	}

	/* use OR instead of assignment to avoid clearing of bits in mask */
	if (pfmemalloc)
		skb->pfmemalloc = 1;
	skb->head_frag = 1;

skb_success:
	skb_reserve(skb, NET_SKB_PAD);
	skb->dev = dev;

skb_fail:
	return skb;
}
EXPORT_SYMBOL(__netdev_alloc_skb);

/**
 *	__napi_alloc_skb - allocate skbuff for rx in a specific NAPI instance
 *	@napi: napi instance this buffer was allocated for
 *	@len: length to allocate
 *	@gfp_mask: get_free_pages mask, passed to alloc_skb and alloc_pages
 *
 *	Allocate a new sk_buff for use in NAPI receive.  This buffer will
 *	attempt to allocate the head from a special reserved region used
 *	only for NAPI Rx allocation.  By doing this we can save several
 *	CPU cycles by avoiding having to disable and re-enable IRQs.
 *
 *	%NULL is returned if there is no free memory.
 */
struct sk_buff *__napi_alloc_skb(struct napi_struct *napi, unsigned int len,
				 gfp_t gfp_mask)
{
	struct napi_alloc_cache *nc = this_cpu_ptr(&napi_alloc_cache);
	struct sk_buff *skb;
	void *data;

	len += NET_SKB_PAD + NET_IP_ALIGN;

	if ((len > SKB_WITH_OVERHEAD(PAGE_SIZE)) ||
	    (gfp_mask & (__GFP_DIRECT_RECLAIM | GFP_DMA))) {
		skb = __alloc_skb(len, gfp_mask, SKB_ALLOC_RX, NUMA_NO_NODE);
		if (!skb)
			goto skb_fail;
		goto skb_success;
	}

	len += SKB_DATA_ALIGN(sizeof(struct skb_shared_info));
	len = SKB_DATA_ALIGN(len);

	if (sk_memalloc_socks())
		gfp_mask |= __GFP_MEMALLOC;

	data = page_frag_alloc(&nc->page, len, gfp_mask);
	if (unlikely(!data))
		return NULL;

	skb = __build_skb(data, len);
	if (unlikely(!skb)) {
		skb_free_frag(data);
		return NULL;
	}

	/* use OR instead of assignment to avoid clearing of bits in mask */
	if (nc->page.pfmemalloc)
		skb->pfmemalloc = 1;
	skb->head_frag = 1;

skb_success:
	skb_reserve(skb, NET_SKB_PAD + NET_IP_ALIGN);
	skb->dev = napi->dev;

skb_fail:
	return skb;
}
EXPORT_SYMBOL(__napi_alloc_skb);

void skb_add_rx_frag(struct sk_buff *skb, int i, struct page *page, int off,
		     int size, unsigned int truesize)
{
	skb_fill_page_desc(skb, i, page, off, size);
	skb->len += size;
	skb->data_len += size;
	skb->truesize += truesize;
}
EXPORT_SYMBOL(skb_add_rx_frag);

void skb_coalesce_rx_frag(struct sk_buff *skb, int i, int size,
			  unsigned int truesize)
{
	skb_frag_t *frag = &skb_shinfo(skb)->frags[i];

	skb_frag_size_add(frag, size);
	skb->len += size;
	skb->data_len += size;
	skb->truesize += truesize;
}
EXPORT_SYMBOL(skb_coalesce_rx_frag);

static void skb_drop_list(struct sk_buff **listp)
{
	kfree_skb_list(*listp);
	*listp = NULL;
}

static inline void skb_drop_fraglist(struct sk_buff *skb)
{
	skb_drop_list(&skb_shinfo(skb)->frag_list);
}

static void skb_clone_fraglist(struct sk_buff *skb)
{
	struct sk_buff *list;

	skb_walk_frags(skb, list)
		skb_get(list);
}

static void skb_free_head(struct sk_buff *skb)
{
	unsigned char *head = skb->head;

	if (skb->head_frag)
		skb_free_frag(head);
	else
		kfree(head);
}

static void skb_release_data(struct sk_buff *skb)
{
	struct skb_shared_info *shinfo = skb_shinfo(skb);
	int i;

	if (skb->cloned &&
	    atomic_sub_return(skb->nohdr ? (1 << SKB_DATAREF_SHIFT) + 1 : 1,
			      &shinfo->dataref))
		return;

	for (i = 0; i < shinfo->nr_frags; i++)
		__skb_frag_unref(&shinfo->frags[i]);

	/*
	 * If skb buf is from userspace, we need to notify the caller
	 * the lower device DMA has done;
	 */
	if (shinfo->tx_flags & SKBTX_DEV_ZEROCOPY) {
		struct ubuf_info *uarg;

		uarg = shinfo->destructor_arg;
		if (uarg->callback)
			uarg->callback(uarg, true);
	}

	if (shinfo->frag_list)
		kfree_skb_list(shinfo->frag_list);

	skb_free_head(skb);
}

/*
 *	Free an skbuff by memory without cleaning the state.
 */
static void kfree_skbmem(struct sk_buff *skb)
{
	struct sk_buff_fclones *fclones;

	switch (skb->fclone) {
	case SKB_FCLONE_UNAVAILABLE:
		kmem_cache_free(skbuff_head_cache, skb);
		return;

	case SKB_FCLONE_ORIG:
		fclones = container_of(skb, struct sk_buff_fclones, skb1);

		/* We usually free the clone (TX completion) before original skb
		 * This test would have no chance to be true for the clone,
		 * while here, branch prediction will be good.
		 */
		if (atomic_read(&fclones->fclone_ref) == 1)
			goto fastpath;
		break;

	default: /* SKB_FCLONE_CLONE */
		fclones = container_of(skb, struct sk_buff_fclones, skb2);
		break;
	}
	if (!atomic_dec_and_test(&fclones->fclone_ref))
		return;
fastpath:
	kmem_cache_free(skbuff_fclone_cache, fclones);
}

static void skb_release_head_state(struct sk_buff *skb)
{
	skb_dst_drop(skb);
#ifdef CONFIG_XFRM
	secpath_put(skb->sp);
#endif
	if (skb->destructor) {
		WARN_ON(in_irq());
		skb->destructor(skb);
	}
#if IS_ENABLED(CONFIG_NF_CONNTRACK)
	nf_conntrack_put(skb_nfct(skb));
#endif
#if IS_ENABLED(CONFIG_BRIDGE_NETFILTER)
	nf_bridge_put(skb->nf_bridge);
#endif
}

/* Free everything but the sk_buff shell. */
static void skb_release_all(struct sk_buff *skb)
{
	skb_release_head_state(skb);
	if (likely(skb->head))
		skb_release_data(skb);
}

/**
 *	__kfree_skb - private function
 *	@skb: buffer
 *
 *	Free an sk_buff. Release anything attached to the buffer.
 *	Clean the state. This is an internal helper function. Users should
 *	always call kfree_skb
 */

void __kfree_skb(struct sk_buff *skb)
{
	skb_release_all(skb);
	kfree_skbmem(skb);
}
EXPORT_SYMBOL(__kfree_skb);

/**
 *	kfree_skb - free an sk_buff
 *	@skb: buffer to free
 *
 *	Drop a reference to the buffer and free it if the usage count has
 *	hit zero.
 */
void kfree_skb(struct sk_buff *skb)
{
	if (unlikely(!skb))
		return;
	if (likely(atomic_read(&skb->users) == 1))
		smp_rmb();
	else if (likely(!atomic_dec_and_test(&skb->users)))
		return;
	trace_kfree_skb(skb, __builtin_return_address(0));
	__kfree_skb(skb);
}
EXPORT_SYMBOL(kfree_skb);

void kfree_skb_list(struct sk_buff *segs)
{
	while (segs) {
		struct sk_buff *next = segs->next;

		kfree_skb(segs);
		segs = next;
	}
}
EXPORT_SYMBOL(kfree_skb_list);

/**
 *	skb_tx_error - report an sk_buff xmit error
 *	@skb: buffer that triggered an error
 *
 *	Report xmit error if a device callback is tracking this skb.
 *	skb must be freed afterwards.
 */
void skb_tx_error(struct sk_buff *skb)
{
	if (skb_shinfo(skb)->tx_flags & SKBTX_DEV_ZEROCOPY) {
		struct ubuf_info *uarg;

		uarg = skb_shinfo(skb)->destructor_arg;
		if (uarg->callback)
			uarg->callback(uarg, false);
		skb_shinfo(skb)->tx_flags &= ~SKBTX_DEV_ZEROCOPY;
	}
}
EXPORT_SYMBOL(skb_tx_error);

/**
 *	consume_skb - free an skbuff
 *	@skb: buffer to free
 *
 *	Drop a ref to the buffer and free it if the usage count has hit zero
 *	Functions identically to kfree_skb, but kfree_skb assumes that the frame
 *	is being dropped after a failure and notes that
 */
void consume_skb(struct sk_buff *skb)
{
	if (unlikely(!skb))
		return;
	if (likely(atomic_read(&skb->users) == 1))
		smp_rmb();
	else if (likely(!atomic_dec_and_test(&skb->users)))
		return;
	trace_consume_skb(skb);
	__kfree_skb(skb);
}
EXPORT_SYMBOL(consume_skb);

void __kfree_skb_flush(void)
{
	struct napi_alloc_cache *nc = this_cpu_ptr(&napi_alloc_cache);

	/* flush skb_cache if containing objects */
	if (nc->skb_count) {
		kmem_cache_free_bulk(skbuff_head_cache, nc->skb_count,
				     nc->skb_cache);
		nc->skb_count = 0;
	}
}

static inline void _kfree_skb_defer(struct sk_buff *skb)
{
	struct napi_alloc_cache *nc = this_cpu_ptr(&napi_alloc_cache);

	/* drop skb->head and call any destructors for packet */
	skb_release_all(skb);

	/* record skb to CPU local list */
	nc->skb_cache[nc->skb_count++] = skb;

#ifdef CONFIG_SLUB
	/* SLUB writes into objects when freeing */
	prefetchw(skb);
#endif

	/* flush skb_cache if it is filled */
	if (unlikely(nc->skb_count == NAPI_SKB_CACHE_SIZE)) {
		kmem_cache_free_bulk(skbuff_head_cache, NAPI_SKB_CACHE_SIZE,
				     nc->skb_cache);
		nc->skb_count = 0;
	}
}
void __kfree_skb_defer(struct sk_buff *skb)
{
	_kfree_skb_defer(skb);
}

void napi_consume_skb(struct sk_buff *skb, int budget)
{
	if (unlikely(!skb))
		return;

	/* Zero budget indicate non-NAPI context called us, like netpoll */
	if (unlikely(!budget)) {
		dev_consume_skb_any(skb);
		return;
	}

	if (likely(atomic_read(&skb->users) == 1))
		smp_rmb();
	else if (likely(!atomic_dec_and_test(&skb->users)))
		return;
	/* if reaching here SKB is ready to free */
	trace_consume_skb(skb);

	/* if SKB is a clone, don't handle this case */
	if (skb->fclone != SKB_FCLONE_UNAVAILABLE) {
		__kfree_skb(skb);
		return;
	}

	_kfree_skb_defer(skb);
}
EXPORT_SYMBOL(napi_consume_skb);

/* Make sure a field is enclosed inside headers_start/headers_end section */
#define CHECK_SKB_FIELD(field) \
	BUILD_BUG_ON(offsetof(struct sk_buff, field) <		\
		     offsetof(struct sk_buff, headers_start));	\
	BUILD_BUG_ON(offsetof(struct sk_buff, field) >		\
		     offsetof(struct sk_buff, headers_end));	\

static void __copy_skb_header(struct sk_buff *new, const struct sk_buff *old)
{
	new->tstamp		= old->tstamp;
	/* We do not copy old->sk */
	new->dev		= old->dev;
	memcpy(new->cb, old->cb, sizeof(old->cb));
	skb_dst_copy(new, old);
#ifdef CONFIG_XFRM
	new->sp			= secpath_get(old->sp);
#endif
	__nf_copy(new, old, false);

	/* Note : this field could be in headers_start/headers_end section
	 * It is not yet because we do not want to have a 16 bit hole
	 */
	new->queue_mapping = old->queue_mapping;

	memcpy(&new->headers_start, &old->headers_start,
	       offsetof(struct sk_buff, headers_end) -
	       offsetof(struct sk_buff, headers_start));
	CHECK_SKB_FIELD(protocol);
	CHECK_SKB_FIELD(csum);
	CHECK_SKB_FIELD(hash);
	CHECK_SKB_FIELD(priority);
	CHECK_SKB_FIELD(skb_iif);
	CHECK_SKB_FIELD(vlan_proto);
	CHECK_SKB_FIELD(vlan_tci);
	CHECK_SKB_FIELD(transport_header);
	CHECK_SKB_FIELD(network_header);
	CHECK_SKB_FIELD(mac_header);
	CHECK_SKB_FIELD(inner_protocol);
	CHECK_SKB_FIELD(inner_transport_header);
	CHECK_SKB_FIELD(inner_network_header);
	CHECK_SKB_FIELD(inner_mac_header);
	CHECK_SKB_FIELD(mark);
#ifdef CONFIG_NETWORK_SECMARK
	CHECK_SKB_FIELD(secmark);
#endif
#ifdef CONFIG_NET_RX_BUSY_POLL
	CHECK_SKB_FIELD(napi_id);
#endif
#ifdef CONFIG_XPS
	CHECK_SKB_FIELD(sender_cpu);
#endif
#ifdef CONFIG_NET_SCHED
	CHECK_SKB_FIELD(tc_index);
#endif

}

/*
 * You should not add any new code to this function.  Add it to
 * __copy_skb_header above instead.
 */
static struct sk_buff *__skb_clone(struct sk_buff *n, struct sk_buff *skb)
{
#define C(x) n->x = skb->x

	n->next = n->prev = NULL;
	n->sk = NULL;
	__copy_skb_header(n, skb);

	C(len);
	C(data_len);
	C(mac_len);
	n->hdr_len = skb->nohdr ? skb_headroom(skb) : skb->hdr_len;
	n->cloned = 1;
	n->nohdr = 0;
	n->destructor = NULL;
	C(tail);
	C(end);
	C(head);
	C(head_frag);
	C(data);
	C(truesize);
	atomic_set(&n->users, 1);

	atomic_inc(&(skb_shinfo(skb)->dataref));
	skb->cloned = 1;

	return n;
#undef C
}

/**
 *	skb_morph	-	morph one skb into another
 *	@dst: the skb to receive the contents
 *	@src: the skb to supply the contents
 *
 *	This is identical to skb_clone except that the target skb is
 *	supplied by the user.
 *
 *	The target skb is returned upon exit.
 */
struct sk_buff *skb_morph(struct sk_buff *dst, struct sk_buff *src)
{
	skb_release_all(dst);
	return __skb_clone(dst, src);
}
EXPORT_SYMBOL_GPL(skb_morph);

/**
 *	skb_copy_ubufs	-	copy userspace skb frags buffers to kernel
 *	@skb: the skb to modify
 *	@gfp_mask: allocation priority
 *
 *	This must be called on SKBTX_DEV_ZEROCOPY skb.
 *	It will copy all frags into kernel and drop the reference
 *	to userspace pages.
 *
 *	If this function is called from an interrupt gfp_mask() must be
 *	%GFP_ATOMIC.
 *
 *	Returns 0 on success or a negative error code on failure
 *	to allocate kernel memory to copy to.
 */
int skb_copy_ubufs(struct sk_buff *skb, gfp_t gfp_mask)
{
	int i;
	int num_frags = skb_shinfo(skb)->nr_frags;
	struct page *page, *head = NULL;
	struct ubuf_info *uarg = skb_shinfo(skb)->destructor_arg;

	for (i = 0; i < num_frags; i++) {
		u8 *vaddr;
		skb_frag_t *f = &skb_shinfo(skb)->frags[i];

		page = alloc_page(gfp_mask);
		if (!page) {
			while (head) {
				struct page *next = (struct page *)page_private(head);
				put_page(head);
				head = next;
			}
			return -ENOMEM;
		}
		vaddr = kmap_atomic(skb_frag_page(f));
		memcpy(page_address(page),
		       vaddr + f->page_offset, skb_frag_size(f));
		kunmap_atomic(vaddr);
		set_page_private(page, (unsigned long)head);
		head = page;
	}

	/* skb frags release userspace buffers */
	for (i = 0; i < num_frags; i++)
		skb_frag_unref(skb, i);

	uarg->callback(uarg, false);

	/* skb frags point to kernel buffers */
	for (i = num_frags - 1; i >= 0; i--) {
		__skb_fill_page_desc(skb, i, head, 0,
				     skb_shinfo(skb)->frags[i].size);
		head = (struct page *)page_private(head);
	}

	skb_shinfo(skb)->tx_flags &= ~SKBTX_DEV_ZEROCOPY;
	return 0;
}
EXPORT_SYMBOL_GPL(skb_copy_ubufs);

/**
 *	skb_clone	-	duplicate an sk_buff
 *	@skb: buffer to clone
 *	@gfp_mask: allocation priority
 *
 *	Duplicate an &sk_buff. The new one is not owned by a socket. Both
 *	copies share the same packet data but not structure. The new
 *	buffer has a reference count of 1. If the allocation fails the
 *	function returns %NULL otherwise the new buffer is returned.
 *
 *	If this function is called from an interrupt gfp_mask() must be
 *	%GFP_ATOMIC.
 */

struct sk_buff *skb_clone(struct sk_buff *skb, gfp_t gfp_mask)
{
	struct sk_buff_fclones *fclones = container_of(skb,
						       struct sk_buff_fclones,
						       skb1);
	struct sk_buff *n;

	if (skb_orphan_frags(skb, gfp_mask))
		return NULL;

	if (skb->fclone == SKB_FCLONE_ORIG &&
	    atomic_read(&fclones->fclone_ref) == 1) {
		n = &fclones->skb2;
		atomic_set(&fclones->fclone_ref, 2);
	} else {
		if (skb_pfmemalloc(skb))
			gfp_mask |= __GFP_MEMALLOC;

		n = kmem_cache_alloc(skbuff_head_cache, gfp_mask);
		if (!n)
			return NULL;

		kmemcheck_annotate_bitfield(n, flags1);
		n->fclone = SKB_FCLONE_UNAVAILABLE;
	}

	return __skb_clone(n, skb);
}
EXPORT_SYMBOL(skb_clone);

static void skb_headers_offset_update(struct sk_buff *skb, int off)
{
	/* Only adjust this if it actually is csum_start rather than csum */
	if (skb->ip_summed == CHECKSUM_PARTIAL)
		skb->csum_start += off;
	/* {transport,network,mac}_header and tail are relative to skb->head */
	skb->transport_header += off;
	skb->network_header   += off;
	if (skb_mac_header_was_set(skb))
		skb->mac_header += off;
	skb->inner_transport_header += off;
	skb->inner_network_header += off;
	skb->inner_mac_header += off;
}

static void copy_skb_header(struct sk_buff *new, const struct sk_buff *old)
{
	__copy_skb_header(new, old);

	skb_shinfo(new)->gso_size = skb_shinfo(old)->gso_size;
	skb_shinfo(new)->gso_segs = skb_shinfo(old)->gso_segs;
	skb_shinfo(new)->gso_type = skb_shinfo(old)->gso_type;
}

static inline int skb_alloc_rx_flag(const struct sk_buff *skb)
{
	if (skb_pfmemalloc(skb))
		return SKB_ALLOC_RX;
	return 0;
}

/**
 *	skb_copy	-	create private copy of an sk_buff
 *	@skb: buffer to copy
 *	@gfp_mask: allocation priority
 *
 *	Make a copy of both an &sk_buff and its data. This is used when the
 *	caller wishes to modify the data and needs a private copy of the
 *	data to alter. Returns %NULL on failure or the pointer to the buffer
 *	on success. The returned buffer has a reference count of 1.
 *
 *	As by-product this function converts non-linear &sk_buff to linear
 *	one, so that &sk_buff becomes completely private and caller is allowed
 *	to modify all the data of returned buffer. This means that this
 *	function is not recommended for use in circumstances when only
 *	header is going to be modified. Use pskb_copy() instead.
 */

struct sk_buff *skb_copy(const struct sk_buff *skb, gfp_t gfp_mask)
{
	int headerlen = skb_headroom(skb);
	unsigned int size = skb_end_offset(skb) + skb->data_len;
	struct sk_buff *n = __alloc_skb(size, gfp_mask,
					skb_alloc_rx_flag(skb), NUMA_NO_NODE);

	if (!n)
		return NULL;

	/* Set the data pointer */
	skb_reserve(n, headerlen);
	/* Set the tail pointer and length */
	skb_put(n, skb->len);

	if (skb_copy_bits(skb, -headerlen, n->head, headerlen + skb->len))
		BUG();

	copy_skb_header(n, skb);
	return n;
}
EXPORT_SYMBOL(skb_copy);

/**
 *	__pskb_copy_fclone	-  create copy of an sk_buff with private head.
 *	@skb: buffer to copy
 *	@headroom: headroom of new skb
 *	@gfp_mask: allocation priority
 *	@fclone: if true allocate the copy of the skb from the fclone
 *	cache instead of the head cache; it is recommended to set this
 *	to true for the cases where the copy will likely be cloned
 *
 *	Make a copy of both an &sk_buff and part of its data, located
 *	in header. Fragmented data remain shared. This is used when
 *	the caller wishes to modify only header of &sk_buff and needs
 *	private copy of the header to alter. Returns %NULL on failure
 *	or the pointer to the buffer on success.
 *	The returned buffer has a reference count of 1.
 */

struct sk_buff *__pskb_copy_fclone(struct sk_buff *skb, int headroom,
				   gfp_t gfp_mask, bool fclone)
{
	unsigned int size = skb_headlen(skb) + headroom;
	int flags = skb_alloc_rx_flag(skb) | (fclone ? SKB_ALLOC_FCLONE : 0);
	struct sk_buff *n = __alloc_skb(size, gfp_mask, flags, NUMA_NO_NODE);

	if (!n)
		goto out;

	/* Set the data pointer */
	skb_reserve(n, headroom);
	/* Set the tail pointer and length */
	skb_put(n, skb_headlen(skb));
	/* Copy the bytes */
	skb_copy_from_linear_data(skb, n->data, n->len);

	n->truesize += skb->data_len;
	n->data_len  = skb->data_len;
	n->len	     = skb->len;

	if (skb_shinfo(skb)->nr_frags) {
		int i;

		if (skb_orphan_frags(skb, gfp_mask)) {
			kfree_skb(n);
			n = NULL;
			goto out;
		}
		for (i = 0; i < skb_shinfo(skb)->nr_frags; i++) {
			skb_shinfo(n)->frags[i] = skb_shinfo(skb)->frags[i];
			skb_frag_ref(skb, i);
		}
		skb_shinfo(n)->nr_frags = i;
	}

	if (skb_has_frag_list(skb)) {
		skb_shinfo(n)->frag_list = skb_shinfo(skb)->frag_list;
		skb_clone_fraglist(n);
	}

	copy_skb_header(n, skb);
out:
	return n;
}
EXPORT_SYMBOL(__pskb_copy_fclone);

/**
 *	pskb_expand_head - reallocate header of &sk_buff
 *	@skb: buffer to reallocate
 *	@nhead: room to add at head
 *	@ntail: room to add at tail
 *	@gfp_mask: allocation priority
 *
 *	Expands (or creates identical copy, if @nhead and @ntail are zero)
 *	header of @skb. &sk_buff itself is not changed. &sk_buff MUST have
 *	reference count of 1. Returns zero in the case of success or error,
 *	if expansion failed. In the last case, &sk_buff is not changed.
 *
 *	All the pointers pointing into skb header may change and must be
 *	reloaded after call to this function.
 */

int pskb_expand_head(struct sk_buff *skb, int nhead, int ntail,
		     gfp_t gfp_mask)
{
	int i, osize = skb_end_offset(skb);
	int size = osize + nhead + ntail;
	long off;
	u8 *data;

	BUG_ON(nhead < 0);

	if (skb_shared(skb))
		BUG();

	size = SKB_DATA_ALIGN(size);

	if (skb_pfmemalloc(skb))
		gfp_mask |= __GFP_MEMALLOC;
	data = kmalloc_reserve(size + SKB_DATA_ALIGN(sizeof(struct skb_shared_info)),
			       gfp_mask, NUMA_NO_NODE, NULL);
	if (!data)
		goto nodata;
	size = SKB_WITH_OVERHEAD(ksize(data));

	/* Copy only real data... and, alas, header. This should be
	 * optimized for the cases when header is void.
	 */
	memcpy(data + nhead, skb->head, skb_tail_pointer(skb) - skb->head);

	memcpy((struct skb_shared_info *)(data + size),
	       skb_shinfo(skb),
	       offsetof(struct skb_shared_info, frags[skb_shinfo(skb)->nr_frags]));

	/*
	 * if shinfo is shared we must drop the old head gracefully, but if it
	 * is not we can just drop the old head and let the existing refcount
	 * be since all we did is relocate the values
	 */
	if (skb_cloned(skb)) {
		/* copy this zero copy skb frags */
		if (skb_orphan_frags(skb, gfp_mask))
			goto nofrags;
		for (i = 0; i < skb_shinfo(skb)->nr_frags; i++)
			skb_frag_ref(skb, i);

		if (skb_has_frag_list(skb))
			skb_clone_fraglist(skb);

		skb_release_data(skb);
	} else {
		skb_free_head(skb);
	}
	off = (data + nhead) - skb->head;

	skb->head     = data;
	skb->head_frag = 0;
	skb->data    += off;
#ifdef NET_SKBUFF_DATA_USES_OFFSET
	skb->end      = size;
	off           = nhead;
#else
	skb->end      = skb->head + size;
#endif
	skb->tail	      += off;
	skb_headers_offset_update(skb, nhead);
	skb->cloned   = 0;
	skb->hdr_len  = 0;
	skb->nohdr    = 0;
	atomic_set(&skb_shinfo(skb)->dataref, 1);

	/* It is not generally safe to change skb->truesize.
	 * For the moment, we really care of rx path, or
	 * when skb is orphaned (not attached to a socket).
	 */
	if (!skb->sk || skb->destructor == sock_edemux)
		skb->truesize += size - osize;

	return 0;

nofrags:
	kfree(data);
nodata:
	return -ENOMEM;
}
EXPORT_SYMBOL(pskb_expand_head);

/* Make private copy of skb with writable head and some headroom */

struct sk_buff *skb_realloc_headroom(struct sk_buff *skb, unsigned int headroom)
{
	struct sk_buff *skb2;
	int delta = headroom - skb_headroom(skb);

	if (delta <= 0)
		skb2 = pskb_copy(skb, GFP_ATOMIC);
	else {
		skb2 = skb_clone(skb, GFP_ATOMIC);
		if (skb2 && pskb_expand_head(skb2, SKB_DATA_ALIGN(delta), 0,
					     GFP_ATOMIC)) {
			kfree_skb(skb2);
			skb2 = NULL;
		}
	}
	return skb2;
}
EXPORT_SYMBOL(skb_realloc_headroom);

/**
 *	skb_copy_expand	-	copy and expand sk_buff
 *	@skb: buffer to copy
 *	@newheadroom: new free bytes at head
 *	@newtailroom: new free bytes at tail
 *	@gfp_mask: allocation priority
 *
 *	Make a copy of both an &sk_buff and its data and while doing so
 *	allocate additional space.
 *
 *	This is used when the caller wishes to modify the data and needs a
 *	private copy of the data to alter as well as more space for new fields.
 *	Returns %NULL on failure or the pointer to the buffer
 *	on success. The returned buffer has a reference count of 1.
 *
 *	You must pass %GFP_ATOMIC as the allocation priority if this function
 *	is called from an interrupt.
 */
struct sk_buff *skb_copy_expand(const struct sk_buff *skb,
				int newheadroom, int newtailroom,
				gfp_t gfp_mask)
{
	/*
	 *	Allocate the copy buffer
	 */
	struct sk_buff *n = __alloc_skb(newheadroom + skb->len + newtailroom,
					gfp_mask, skb_alloc_rx_flag(skb),
					NUMA_NO_NODE);
	int oldheadroom = skb_headroom(skb);
	int head_copy_len, head_copy_off;

	if (!n)
		return NULL;

	skb_reserve(n, newheadroom);

	/* Set the tail pointer and length */
	skb_put(n, skb->len);

	head_copy_len = oldheadroom;
	head_copy_off = 0;
	if (newheadroom <= head_copy_len)
		head_copy_len = newheadroom;
	else
		head_copy_off = newheadroom - head_copy_len;

	/* Copy the linear header and data. */
	if (skb_copy_bits(skb, -head_copy_len, n->head + head_copy_off,
			  skb->len + head_copy_len))
		BUG();

	copy_skb_header(n, skb);

	skb_headers_offset_update(n, newheadroom - oldheadroom);

	return n;
}
EXPORT_SYMBOL(skb_copy_expand);

/**
 *	skb_pad			-	zero pad the tail of an skb
 *	@skb: buffer to pad
 *	@pad: space to pad
 *
 *	Ensure that a buffer is followed by a padding area that is zero
 *	filled. Used by network drivers which may DMA or transfer data
 *	beyond the buffer end onto the wire.
 *
 *	May return error in out of memory cases. The skb is freed on error.
 */

int skb_pad(struct sk_buff *skb, int pad)
{
	int err;
	int ntail;

	/* If the skbuff is non linear tailroom is always zero.. */
	if (!skb_cloned(skb) && skb_tailroom(skb) >= pad) {
		memset(skb->data+skb->len, 0, pad);
		return 0;
	}

	ntail = skb->data_len + pad - (skb->end - skb->tail);
	if (likely(skb_cloned(skb) || ntail > 0)) {
		err = pskb_expand_head(skb, 0, ntail, GFP_ATOMIC);
		if (unlikely(err))
			goto free_skb;
	}

	/* FIXME: The use of this function with non-linear skb's really needs
	 * to be audited.
	 */
	err = skb_linearize(skb);
	if (unlikely(err))
		goto free_skb;

	memset(skb->data + skb->len, 0, pad);
	return 0;

free_skb:
	kfree_skb(skb);
	return err;
}
EXPORT_SYMBOL(skb_pad);

/**
 *	pskb_put - add data to the tail of a potentially fragmented buffer
 *	@skb: start of the buffer to use
 *	@tail: tail fragment of the buffer to use
 *	@len: amount of data to add
 *
 *	This function extends the used data area of the potentially
 *	fragmented buffer. @tail must be the last fragment of @skb -- or
 *	@skb itself. If this would exceed the total buffer size the kernel
 *	will panic. A pointer to the first byte of the extra data is
 *	returned.
 */

unsigned char *pskb_put(struct sk_buff *skb, struct sk_buff *tail, int len)
{
	if (tail != skb) {
		skb->data_len += len;
		skb->len += len;
	}
	return skb_put(tail, len);
}
EXPORT_SYMBOL_GPL(pskb_put);

/**
 *	skb_put - add data to a buffer
 *	@skb: buffer to use
 *	@len: amount of data to add
 *
 *	This function extends the used data area of the buffer. If this would
 *	exceed the total buffer size the kernel will panic. A pointer to the
 *	first byte of the extra data is returned.
 */
unsigned char *skb_put(struct sk_buff *skb, unsigned int len)
{
	unsigned char *tmp = skb_tail_pointer(skb);
	SKB_LINEAR_ASSERT(skb);
	skb->tail += len;
	skb->len  += len;
	if (unlikely(skb->tail > skb->end))
		skb_over_panic(skb, len, __builtin_return_address(0));
	return tmp;
}
EXPORT_SYMBOL(skb_put);

/**
 *	skb_push - add data to the start of a buffer
 *	@skb: buffer to use
 *	@len: amount of data to add
 *
 *	This function extends the used data area of the buffer at the buffer
 *	start. If this would exceed the total buffer headroom the kernel will
 *	panic. A pointer to the first byte of the extra data is returned.
 */
unsigned char *skb_push(struct sk_buff *skb, unsigned int len)
{
	skb->data -= len;
	skb->len  += len;
	if (unlikely(skb->data<skb->head))
		skb_under_panic(skb, len, __builtin_return_address(0));
	return skb->data;
}
EXPORT_SYMBOL(skb_push);

/**
 *	skb_pull - remove data from the start of a buffer
 *	@skb: buffer to use
 *	@len: amount of data to remove
 *
 *	This function removes data from the start of a buffer, returning
 *	the memory to the headroom. A pointer to the next data in the buffer
 *	is returned. Once the data has been pulled future pushes will overwrite
 *	the old data.
 */
unsigned char *skb_pull(struct sk_buff *skb, unsigned int len)
{
	return skb_pull_inline(skb, len);
}
EXPORT_SYMBOL(skb_pull);

/**
 *	skb_trim - remove end from a buffer
 *	@skb: buffer to alter
 *	@len: new length
 *
 *	Cut the length of a buffer down by removing data from the tail. If
 *	the buffer is already under the length specified it is not modified.
 *	The skb must be linear.
 */
void skb_trim(struct sk_buff *skb, unsigned int len)
{
	if (skb->len > len)
		__skb_trim(skb, len);
}
EXPORT_SYMBOL(skb_trim);

/* Trims skb to length len. It can change skb pointers.
 */

int ___pskb_trim(struct sk_buff *skb, unsigned int len)
{
	struct sk_buff **fragp;
	struct sk_buff *frag;
	int offset = skb_headlen(skb);
	int nfrags = skb_shinfo(skb)->nr_frags;
	int i;
	int err;

	if (skb_cloned(skb) &&
	    unlikely((err = pskb_expand_head(skb, 0, 0, GFP_ATOMIC))))
		return err;

	i = 0;
	if (offset >= len)
		goto drop_pages;

	for (; i < nfrags; i++) {
		int end = offset + skb_frag_size(&skb_shinfo(skb)->frags[i]);

		if (end < len) {
			offset = end;
			continue;
		}

		skb_frag_size_set(&skb_shinfo(skb)->frags[i++], len - offset);

drop_pages:
		skb_shinfo(skb)->nr_frags = i;

		for (; i < nfrags; i++)
			skb_frag_unref(skb, i);

		if (skb_has_frag_list(skb))
			skb_drop_fraglist(skb);
		goto done;
	}

	for (fragp = &skb_shinfo(skb)->frag_list; (frag = *fragp);
	     fragp = &frag->next) {
		int end = offset + frag->len;

		if (skb_shared(frag)) {
			struct sk_buff *nfrag;

			nfrag = skb_clone(frag, GFP_ATOMIC);
			if (unlikely(!nfrag))
				return -ENOMEM;

			nfrag->next = frag->next;
			consume_skb(frag);
			frag = nfrag;
			*fragp = frag;
		}

		if (end < len) {
			offset = end;
			continue;
		}

		if (end > len &&
		    unlikely((err = pskb_trim(frag, len - offset))))
			return err;

		if (frag->next)
			skb_drop_list(&frag->next);
		break;
	}

done:
	if (len > skb_headlen(skb)) {
		skb->data_len -= skb->len - len;
		skb->len       = len;
	} else {
		skb->len       = len;
		skb->data_len  = 0;
		skb_set_tail_pointer(skb, len);
	}

	return 0;
}
EXPORT_SYMBOL(___pskb_trim);

/**
 *	__pskb_pull_tail - advance tail of skb header
 *	@skb: buffer to reallocate
 *	@delta: number of bytes to advance tail
 *
 *	The function makes a sense only on a fragmented &sk_buff,
 *	it expands header moving its tail forward and copying necessary
 *	data from fragmented part.
 *
 *	&sk_buff MUST have reference count of 1.
 *
 *	Returns %NULL (and &sk_buff does not change) if pull failed
 *	or value of new tail of skb in the case of success.
 *
 *	All the pointers pointing into skb header may change and must be
 *	reloaded after call to this function.
 */

/* Moves tail of skb head forward, copying data from fragmented part,
 * when it is necessary.
 * 1. It may fail due to malloc failure.
 * 2. It may change skb pointers.
 *
 * It is pretty complicated. Luckily, it is called only in exceptional cases.
 */
unsigned char *__pskb_pull_tail(struct sk_buff *skb, int delta)
{
	/* If skb has not enough free space at tail, get new one
	 * plus 128 bytes for future expansions. If we have enough
	 * room at tail, reallocate without expansion only if skb is cloned.
	 */
	int i, k, eat = (skb->tail + delta) - skb->end;

	if (eat > 0 || skb_cloned(skb)) {
		if (pskb_expand_head(skb, 0, eat > 0 ? eat + 128 : 0,
				     GFP_ATOMIC))
			return NULL;
	}

	if (skb_copy_bits(skb, skb_headlen(skb), skb_tail_pointer(skb), delta))
		BUG();

	/* Optimization: no fragments, no reasons to preestimate
	 * size of pulled pages. Superb.
	 */
	if (!skb_has_frag_list(skb))
		goto pull_pages;

	/* Estimate size of pulled pages. */
	eat = delta;
	for (i = 0; i < skb_shinfo(skb)->nr_frags; i++) {
		int size = skb_frag_size(&skb_shinfo(skb)->frags[i]);

		if (size >= eat)
			goto pull_pages;
		eat -= size;
	}

	/* If we need update frag list, we are in troubles.
	 * Certainly, it possible to add an offset to skb data,
	 * but taking into account that pulling is expected to
	 * be very rare operation, it is worth to fight against
	 * further bloating skb head and crucify ourselves here instead.
	 * Pure masohism, indeed. 8)8)
	 */
	if (eat) {
		struct sk_buff *list = skb_shinfo(skb)->frag_list;
		struct sk_buff *clone = NULL;
		struct sk_buff *insp = NULL;

		do {
			BUG_ON(!list);

			if (list->len <= eat) {
				/* Eaten as whole. */
				eat -= list->len;
				list = list->next;
				insp = list;
			} else {
				/* Eaten partially. */

				if (skb_shared(list)) {
					/* Sucks! We need to fork list. :-( */
					clone = skb_clone(list, GFP_ATOMIC);
					if (!clone)
						return NULL;
					insp = list->next;
					list = clone;
				} else {
					/* This may be pulled without
					 * problems. */
					insp = list;
				}
				if (!pskb_pull(list, eat)) {
					kfree_skb(clone);
					return NULL;
				}
				break;
			}
		} while (eat);

		/* Free pulled out fragments. */
		while ((list = skb_shinfo(skb)->frag_list) != insp) {
			skb_shinfo(skb)->frag_list = list->next;
			kfree_skb(list);
		}
		/* And insert new clone at head. */
		if (clone) {
			clone->next = list;
			skb_shinfo(skb)->frag_list = clone;
		}
	}
	/* Success! Now we may commit changes to skb data. */

pull_pages:
	eat = delta;
	k = 0;
	for (i = 0; i < skb_shinfo(skb)->nr_frags; i++) {
		int size = skb_frag_size(&skb_shinfo(skb)->frags[i]);

		if (size <= eat) {
			skb_frag_unref(skb, i);
			eat -= size;
		} else {
			skb_shinfo(skb)->frags[k] = skb_shinfo(skb)->frags[i];
			if (eat) {
				skb_shinfo(skb)->frags[k].page_offset += eat;
				skb_frag_size_sub(&skb_shinfo(skb)->frags[k], eat);
				eat = 0;
			}
			k++;
		}
	}
	skb_shinfo(skb)->nr_frags = k;

	skb->tail     += delta;
	skb->data_len -= delta;

	return skb_tail_pointer(skb);
}
EXPORT_SYMBOL(__pskb_pull_tail);

/**
 *	skb_copy_bits - copy bits from skb to kernel buffer
 *	@skb: source skb
 *	@offset: offset in source
 *	@to: destination buffer
 *	@len: number of bytes to copy
 *
 *	Copy the specified number of bytes from the source skb to the
 *	destination buffer.
 *
 *	CAUTION ! :
 *		If its prototype is ever changed,
 *		check arch/{*}/net/{*}.S files,
 *		since it is called from BPF assembly code.
 */
int skb_copy_bits(const struct sk_buff *skb, int offset, void *to, int len)
{
	int start = skb_headlen(skb);
	struct sk_buff *frag_iter;
	int i, copy;

	if (offset > (int)skb->len - len)
		goto fault;

	/* Copy header. */
	if ((copy = start - offset) > 0) {
		if (copy > len)
			copy = len;
		skb_copy_from_linear_data_offset(skb, offset, to, copy);
		if ((len -= copy) == 0)
			return 0;
		offset += copy;
		to     += copy;
	}

	for (i = 0; i < skb_shinfo(skb)->nr_frags; i++) {
		int end;
		skb_frag_t *f = &skb_shinfo(skb)->frags[i];

		WARN_ON(start > offset + len);

		end = start + skb_frag_size(f);
		if ((copy = end - offset) > 0) {
			u8 *vaddr;

			if (copy > len)
				copy = len;

			vaddr = kmap_atomic(skb_frag_page(f));
			memcpy(to,
			       vaddr + f->page_offset + offset - start,
			       copy);
			kunmap_atomic(vaddr);

			if ((len -= copy) == 0)
				return 0;
			offset += copy;
			to     += copy;
		}
		start = end;
	}

	skb_walk_frags(skb, frag_iter) {
		int end;

		WARN_ON(start > offset + len);

		end = start + frag_iter->len;
		if ((copy = end - offset) > 0) {
			if (copy > len)
				copy = len;
			if (skb_copy_bits(frag_iter, offset - start, to, copy))
				goto fault;
			if ((len -= copy) == 0)
				return 0;
			offset += copy;
			to     += copy;
		}
		start = end;
	}

	if (!len)
		return 0;

fault:
	return -EFAULT;
}
EXPORT_SYMBOL(skb_copy_bits);

/*
 * Callback from splice_to_pipe(), if we need to release some pages
 * at the end of the spd in case we error'ed out in filling the pipe.
 */
static void sock_spd_release(struct splice_pipe_desc *spd, unsigned int i)
{
	put_page(spd->pages[i]);
}

static struct page *linear_to_page(struct page *page, unsigned int *len,
				   unsigned int *offset,
				   struct sock *sk)
{
	struct page_frag *pfrag = sk_page_frag(sk);

	if (!sk_page_frag_refill(sk, pfrag))
		return NULL;

	*len = min_t(unsigned int, *len, pfrag->size - pfrag->offset);

	memcpy(page_address(pfrag->page) + pfrag->offset,
	       page_address(page) + *offset, *len);
	*offset = pfrag->offset;
	pfrag->offset += *len;

	return pfrag->page;
}

static bool spd_can_coalesce(const struct splice_pipe_desc *spd,
			     struct page *page,
			     unsigned int offset)
{
	return	spd->nr_pages &&
		spd->pages[spd->nr_pages - 1] == page &&
		(spd->partial[spd->nr_pages - 1].offset +
		 spd->partial[spd->nr_pages - 1].len == offset);
}

/*
 * Fill page/offset/length into spd, if it can hold more pages.
 */
static bool spd_fill_page(struct splice_pipe_desc *spd,
			  struct pipe_inode_info *pipe, struct page *page,
			  unsigned int *len, unsigned int offset,
			  bool linear,
			  struct sock *sk)
{
	if (unlikely(spd->nr_pages == MAX_SKB_FRAGS))
		return true;

	if (linear) {
		page = linear_to_page(page, len, &offset, sk);
		if (!page)
			return true;
	}
	if (spd_can_coalesce(spd, page, offset)) {
		spd->partial[spd->nr_pages - 1].len += *len;
		return false;
	}
	get_page(page);
	spd->pages[spd->nr_pages] = page;
	spd->partial[spd->nr_pages].len = *len;
	spd->partial[spd->nr_pages].offset = offset;
	spd->nr_pages++;

	return false;
}

static bool __splice_segment(struct page *page, unsigned int poff,
			     unsigned int plen, unsigned int *off,
			     unsigned int *len,
			     struct splice_pipe_desc *spd, bool linear,
			     struct sock *sk,
			     struct pipe_inode_info *pipe)
{
	if (!*len)
		return true;

	/* skip this segment if already processed */
	if (*off >= plen) {
		*off -= plen;
		return false;
	}

	/* ignore any bits we already processed */
	poff += *off;
	plen -= *off;
	*off = 0;

	do {
		unsigned int flen = min(*len, plen);

		if (spd_fill_page(spd, pipe, page, &flen, poff,
				  linear, sk))
			return true;
		poff += flen;
		plen -= flen;
		*len -= flen;
	} while (*len && plen);

	return false;
}

/*
 * Map linear and fragment data from the skb to spd. It reports true if the
 * pipe is full or if we already spliced the requested length.
 */
static bool __skb_splice_bits(struct sk_buff *skb, struct pipe_inode_info *pipe,
			      unsigned int *offset, unsigned int *len,
			      struct splice_pipe_desc *spd, struct sock *sk)
{
	int seg;
	struct sk_buff *iter;

	/* map the linear part :
	 * If skb->head_frag is set, this 'linear' part is backed by a
	 * fragment, and if the head is not shared with any clones then
	 * we can avoid a copy since we own the head portion of this page.
	 */
	if (__splice_segment(virt_to_page(skb->data),
			     (unsigned long) skb->data & (PAGE_SIZE - 1),
			     skb_headlen(skb),
			     offset, len, spd,
			     skb_head_is_locked(skb),
			     sk, pipe))
		return true;

	/*
	 * then map the fragments
	 */
	for (seg = 0; seg < skb_shinfo(skb)->nr_frags; seg++) {
		const skb_frag_t *f = &skb_shinfo(skb)->frags[seg];

		if (__splice_segment(skb_frag_page(f),
				     f->page_offset, skb_frag_size(f),
				     offset, len, spd, false, sk, pipe))
			return true;
	}

	skb_walk_frags(skb, iter) {
		if (*offset >= iter->len) {
			*offset -= iter->len;
			continue;
		}
		/* __skb_splice_bits() only fails if the output has no room
		 * left, so no point in going over the frag_list for the error
		 * case.
		 */
		if (__skb_splice_bits(iter, pipe, offset, len, spd, sk))
			return true;
	}

	return false;
}

/*
 * Map data from the skb to a pipe. Should handle both the linear part,
 * the fragments, and the frag list.
 */
int skb_splice_bits(struct sk_buff *skb, struct sock *sk, unsigned int offset,
		    struct pipe_inode_info *pipe, unsigned int tlen,
		    unsigned int flags)
{
	struct partial_page partial[MAX_SKB_FRAGS];
	struct page *pages[MAX_SKB_FRAGS];
	struct splice_pipe_desc spd = {
		.pages = pages,
		.partial = partial,
		.nr_pages_max = MAX_SKB_FRAGS,
		.flags = flags,
		.ops = &nosteal_pipe_buf_ops,
		.spd_release = sock_spd_release,
	};
	int ret = 0;

	__skb_splice_bits(skb, pipe, &offset, &tlen, &spd, sk);

	if (spd.nr_pages)
		ret = splice_to_pipe(pipe, &spd);

	return ret;
}
EXPORT_SYMBOL_GPL(skb_splice_bits);

/**
 *	skb_store_bits - store bits from kernel buffer to skb
 *	@skb: destination buffer
 *	@offset: offset in destination
 *	@from: source buffer
 *	@len: number of bytes to copy
 *
 *	Copy the specified number of bytes from the source buffer to the
 *	destination skb.  This function handles all the messy bits of
 *	traversing fragment lists and such.
 */

int skb_store_bits(struct sk_buff *skb, int offset, const void *from, int len)
{
	int start = skb_headlen(skb);
	struct sk_buff *frag_iter;
	int i, copy;

	if (offset > (int)skb->len - len)
		goto fault;

	if ((copy = start - offset) > 0) {
		if (copy > len)
			copy = len;
		skb_copy_to_linear_data_offset(skb, offset, from, copy);
		if ((len -= copy) == 0)
			return 0;
		offset += copy;
		from += copy;
	}

	for (i = 0; i < skb_shinfo(skb)->nr_frags; i++) {
		skb_frag_t *frag = &skb_shinfo(skb)->frags[i];
		int end;

		WARN_ON(start > offset + len);

		end = start + skb_frag_size(frag);
		if ((copy = end - offset) > 0) {
			u8 *vaddr;

			if (copy > len)
				copy = len;

			vaddr = kmap_atomic(skb_frag_page(frag));
			memcpy(vaddr + frag->page_offset + offset - start,
			       from, copy);
			kunmap_atomic(vaddr);

			if ((len -= copy) == 0)
				return 0;
			offset += copy;
			from += copy;
		}
		start = end;
	}

	skb_walk_frags(skb, frag_iter) {
		int end;

		WARN_ON(start > offset + len);

		end = start + frag_iter->len;
		if ((copy = end - offset) > 0) {
			if (copy > len)
				copy = len;
			if (skb_store_bits(frag_iter, offset - start,
					   from, copy))
				goto fault;
			if ((len -= copy) == 0)
				return 0;
			offset += copy;
			from += copy;
		}
		start = end;
	}
	if (!len)
		return 0;

fault:
	return -EFAULT;
}
EXPORT_SYMBOL(skb_store_bits);

/* Checksum skb data. */
__wsum __skb_checksum(const struct sk_buff *skb, int offset, int len,
		      __wsum csum, const struct skb_checksum_ops *ops)
{
	int start = skb_headlen(skb);
	int i, copy = start - offset;
	struct sk_buff *frag_iter;
	int pos = 0;

	/* Checksum header. */
	if (copy > 0) {
		if (copy > len)
			copy = len;
		csum = ops->update(skb->data + offset, copy, csum);
		if ((len -= copy) == 0)
			return csum;
		offset += copy;
		pos	= copy;
	}

	for (i = 0; i < skb_shinfo(skb)->nr_frags; i++) {
		int end;
		skb_frag_t *frag = &skb_shinfo(skb)->frags[i];

		WARN_ON(start > offset + len);

		end = start + skb_frag_size(frag);
		if ((copy = end - offset) > 0) {
			__wsum csum2;
			u8 *vaddr;

			if (copy > len)
				copy = len;
			vaddr = kmap_atomic(skb_frag_page(frag));
			csum2 = ops->update(vaddr + frag->page_offset +
					    offset - start, copy, 0);
			kunmap_atomic(vaddr);
			csum = ops->combine(csum, csum2, pos, copy);
			if (!(len -= copy))
				return csum;
			offset += copy;
			pos    += copy;
		}
		start = end;
	}

	skb_walk_frags(skb, frag_iter) {
		int end;

		WARN_ON(start > offset + len);

		end = start + frag_iter->len;
		if ((copy = end - offset) > 0) {
			__wsum csum2;
			if (copy > len)
				copy = len;
			csum2 = __skb_checksum(frag_iter, offset - start,
					       copy, 0, ops);
			csum = ops->combine(csum, csum2, pos, copy);
			if ((len -= copy) == 0)
				return csum;
			offset += copy;
			pos    += copy;
		}
		start = end;
	}
	BUG_ON(len);

	return csum;
}
EXPORT_SYMBOL(__skb_checksum);

__wsum skb_checksum(const struct sk_buff *skb, int offset,
		    int len, __wsum csum)
{
	const struct skb_checksum_ops ops = {
		.update  = csum_partial_ext,
		.combine = csum_block_add_ext,
	};

	return __skb_checksum(skb, offset, len, csum, &ops);
}
EXPORT_SYMBOL(skb_checksum);

/* Both of above in one bottle. */

__wsum skb_copy_and_csum_bits(const struct sk_buff *skb, int offset,
				    u8 *to, int len, __wsum csum)
{
	int start = skb_headlen(skb);
	int i, copy = start - offset;
	struct sk_buff *frag_iter;
	int pos = 0;

	/* Copy header. */
	if (copy > 0) {
		if (copy > len)
			copy = len;
		csum = csum_partial_copy_nocheck(skb->data + offset, to,
						 copy, csum);
		if ((len -= copy) == 0)
			return csum;
		offset += copy;
		to     += copy;
		pos	= copy;
	}

	for (i = 0; i < skb_shinfo(skb)->nr_frags; i++) {
		int end;

		WARN_ON(start > offset + len);

		end = start + skb_frag_size(&skb_shinfo(skb)->frags[i]);
		if ((copy = end - offset) > 0) {
			__wsum csum2;
			u8 *vaddr;
			skb_frag_t *frag = &skb_shinfo(skb)->frags[i];

			if (copy > len)
				copy = len;
			vaddr = kmap_atomic(skb_frag_page(frag));
			csum2 = csum_partial_copy_nocheck(vaddr +
							  frag->page_offset +
							  offset - start, to,
							  copy, 0);
			kunmap_atomic(vaddr);
			csum = csum_block_add(csum, csum2, pos);
			if (!(len -= copy))
				return csum;
			offset += copy;
			to     += copy;
			pos    += copy;
		}
		start = end;
	}

	skb_walk_frags(skb, frag_iter) {
		__wsum csum2;
		int end;

		WARN_ON(start > offset + len);

		end = start + frag_iter->len;
		if ((copy = end - offset) > 0) {
			if (copy > len)
				copy = len;
			csum2 = skb_copy_and_csum_bits(frag_iter,
						       offset - start,
						       to, copy, 0);
			csum = csum_block_add(csum, csum2, pos);
			if ((len -= copy) == 0)
				return csum;
			offset += copy;
			to     += copy;
			pos    += copy;
		}
		start = end;
	}
	BUG_ON(len);
	return csum;
}
EXPORT_SYMBOL(skb_copy_and_csum_bits);

 /**
 *	skb_zerocopy_headlen - Calculate headroom needed for skb_zerocopy()
 *	@from: source buffer
 *
 *	Calculates the amount of linear headroom needed in the 'to' skb passed
 *	into skb_zerocopy().
 */
unsigned int
skb_zerocopy_headlen(const struct sk_buff *from)
{
	unsigned int hlen = 0;

	if (!from->head_frag ||
	    skb_headlen(from) < L1_CACHE_BYTES ||
	    skb_shinfo(from)->nr_frags >= MAX_SKB_FRAGS)
		hlen = skb_headlen(from);

	if (skb_has_frag_list(from))
		hlen = from->len;

	return hlen;
}
EXPORT_SYMBOL_GPL(skb_zerocopy_headlen);

/**
 *	skb_zerocopy - Zero copy skb to skb
 *	@to: destination buffer
 *	@from: source buffer
 *	@len: number of bytes to copy from source buffer
 *	@hlen: size of linear headroom in destination buffer
 *
 *	Copies up to `len` bytes from `from` to `to` by creating references
 *	to the frags in the source buffer.
 *
 *	The `hlen` as calculated by skb_zerocopy_headlen() specifies the
 *	headroom in the `to` buffer.
 *
 *	Return value:
 *	0: everything is OK
 *	-ENOMEM: couldn't orphan frags of @from due to lack of memory
 *	-EFAULT: skb_copy_bits() found some problem with skb geometry
 */
int
skb_zerocopy(struct sk_buff *to, struct sk_buff *from, int len, int hlen)
{
	int i, j = 0;
	int plen = 0; /* length of skb->head fragment */
	int ret;
	struct page *page;
	unsigned int offset;

	BUG_ON(!from->head_frag && !hlen);

	/* dont bother with small payloads */
	if (len <= skb_tailroom(to))
		return skb_copy_bits(from, 0, skb_put(to, len), len);

	if (hlen) {
		ret = skb_copy_bits(from, 0, skb_put(to, hlen), hlen);
		if (unlikely(ret))
			return ret;
		len -= hlen;
	} else {
		plen = min_t(int, skb_headlen(from), len);
		if (plen) {
			page = virt_to_head_page(from->head);
			offset = from->data - (unsigned char *)page_address(page);
			__skb_fill_page_desc(to, 0, page, offset, plen);
			get_page(page);
			j = 1;
			len -= plen;
		}
	}

	to->truesize += len + plen;
	to->len += len + plen;
	to->data_len += len + plen;

	if (unlikely(skb_orphan_frags(from, GFP_ATOMIC))) {
		skb_tx_error(from);
		return -ENOMEM;
	}

	for (i = 0; i < skb_shinfo(from)->nr_frags; i++) {
		if (!len)
			break;
		skb_shinfo(to)->frags[j] = skb_shinfo(from)->frags[i];
		skb_shinfo(to)->frags[j].size = min_t(int, skb_shinfo(to)->frags[j].size, len);
		len -= skb_shinfo(to)->frags[j].size;
		skb_frag_ref(to, j);
		j++;
	}
	skb_shinfo(to)->nr_frags = j;

	return 0;
}
EXPORT_SYMBOL_GPL(skb_zerocopy);

void skb_copy_and_csum_dev(const struct sk_buff *skb, u8 *to)
{
	__wsum csum;
	long csstart;

	if (skb->ip_summed == CHECKSUM_PARTIAL)
		csstart = skb_checksum_start_offset(skb);
	else
		csstart = skb_headlen(skb);

	BUG_ON(csstart > skb_headlen(skb));

	skb_copy_from_linear_data(skb, to, csstart);

	csum = 0;
	if (csstart != skb->len)
		csum = skb_copy_and_csum_bits(skb, csstart, to + csstart,
					      skb->len - csstart, 0);

	if (skb->ip_summed == CHECKSUM_PARTIAL) {
		long csstuff = csstart + skb->csum_offset;

		*((__sum16 *)(to + csstuff)) = csum_fold(csum);
	}
}
EXPORT_SYMBOL(skb_copy_and_csum_dev);

/**
 *	skb_dequeue - remove from the head of the queue
 *	@list: list to dequeue from
 *
 *	Remove the head of the list. The list lock is taken so the function
 *	may be used safely with other locking list functions. The head item is
 *	returned or %NULL if the list is empty.
 */

struct sk_buff *skb_dequeue(struct sk_buff_head *list)
{
	unsigned long flags;
	struct sk_buff *result;

	spin_lock_irqsave(&list->lock, flags);
	result = __skb_dequeue(list);
	spin_unlock_irqrestore(&list->lock, flags);
	return result;
}
EXPORT_SYMBOL(skb_dequeue);

/**
 *	skb_dequeue_tail - remove from the tail of the queue
 *	@list: list to dequeue from
 *
 *	Remove the tail of the list. The list lock is taken so the function
 *	may be used safely with other locking list functions. The tail item is
 *	returned or %NULL if the list is empty.
 */
struct sk_buff *skb_dequeue_tail(struct sk_buff_head *list)
{
	unsigned long flags;
	struct sk_buff *result;

	spin_lock_irqsave(&list->lock, flags);
	result = __skb_dequeue_tail(list);
	spin_unlock_irqrestore(&list->lock, flags);
	return result;
}
EXPORT_SYMBOL(skb_dequeue_tail);

/**
 *	skb_queue_purge - empty a list
 *	@list: list to empty
 *
 *	Delete all buffers on an &sk_buff list. Each buffer is removed from
 *	the list and one reference dropped. This function takes the list
 *	lock and is atomic with respect to other list locking functions.
 */
void skb_queue_purge(struct sk_buff_head *list)
{
	struct sk_buff *skb;
	while ((skb = skb_dequeue(list)) != NULL)
		kfree_skb(skb);
}
EXPORT_SYMBOL(skb_queue_purge);

/**
 *	skb_rbtree_purge - empty a skb rbtree
 *	@root: root of the rbtree to empty
 *
 *	Delete all buffers on an &sk_buff rbtree. Each buffer is removed from
 *	the list and one reference dropped. This function does not take
 *	any lock. Synchronization should be handled by the caller (e.g., TCP
 *	out-of-order queue is protected by the socket lock).
 */
void skb_rbtree_purge(struct rb_root *root)
{
	struct sk_buff *skb, *next;

	rbtree_postorder_for_each_entry_safe(skb, next, root, rbnode)
		kfree_skb(skb);

	*root = RB_ROOT;
}

/**
 *	skb_queue_head - queue a buffer at the list head
 *	@list: list to use
 *	@newsk: buffer to queue
 *
 *	Queue a buffer at the start of the list. This function takes the
 *	list lock and can be used safely with other locking &sk_buff functions
 *	safely.
 *
 *	A buffer cannot be placed on two lists at the same time.
 */
void skb_queue_head(struct sk_buff_head *list, struct sk_buff *newsk)
{
	unsigned long flags;

	spin_lock_irqsave(&list->lock, flags);
	__skb_queue_head(list, newsk);
	spin_unlock_irqrestore(&list->lock, flags);
}
EXPORT_SYMBOL(skb_queue_head);

/**
 *	skb_queue_tail - queue a buffer at the list tail
 *	@list: list to use
 *	@newsk: buffer to queue
 *
 *	Queue a buffer at the tail of the list. This function takes the
 *	list lock and can be used safely with other locking &sk_buff functions
 *	safely.
 *
 *	A buffer cannot be placed on two lists at the same time.
 */
void skb_queue_tail(struct sk_buff_head *list, struct sk_buff *newsk)
{
	unsigned long flags;

	spin_lock_irqsave(&list->lock, flags);
	__skb_queue_tail(list, newsk);
	spin_unlock_irqrestore(&list->lock, flags);
}
EXPORT_SYMBOL(skb_queue_tail);

/**
 *	skb_unlink	-	remove a buffer from a list
 *	@skb: buffer to remove
 *	@list: list to use
 *
 *	Remove a packet from a list. The list locks are taken and this
 *	function is atomic with respect to other list locked calls
 *
 *	You must know what list the SKB is on.
 */
void skb_unlink(struct sk_buff *skb, struct sk_buff_head *list)
{
	unsigned long flags;

	spin_lock_irqsave(&list->lock, flags);
	__skb_unlink(skb, list);
	spin_unlock_irqrestore(&list->lock, flags);
}
EXPORT_SYMBOL(skb_unlink);

/**
 *	skb_append	-	append a buffer
 *	@old: buffer to insert after
 *	@newsk: buffer to insert
 *	@list: list to use
 *
 *	Place a packet after a given packet in a list. The list locks are taken
 *	and this function is atomic with respect to other list locked calls.
 *	A buffer cannot be placed on two lists at the same time.
 */
void skb_append(struct sk_buff *old, struct sk_buff *newsk, struct sk_buff_head *list)
{
	unsigned long flags;

	spin_lock_irqsave(&list->lock, flags);
	__skb_queue_after(list, old, newsk);
	spin_unlock_irqrestore(&list->lock, flags);
}
EXPORT_SYMBOL(skb_append);

/**
 *	skb_insert	-	insert a buffer
 *	@old: buffer to insert before
 *	@newsk: buffer to insert
 *	@list: list to use
 *
 *	Place a packet before a given packet in a list. The list locks are
 * 	taken and this function is atomic with respect to other list locked
 *	calls.
 *
 *	A buffer cannot be placed on two lists at the same time.
 */
void skb_insert(struct sk_buff *old, struct sk_buff *newsk, struct sk_buff_head *list)
{
	unsigned long flags;

	spin_lock_irqsave(&list->lock, flags);
	__skb_insert(newsk, old->prev, old, list);
	spin_unlock_irqrestore(&list->lock, flags);
}
EXPORT_SYMBOL(skb_insert);

static inline void skb_split_inside_header(struct sk_buff *skb,
					   struct sk_buff* skb1,
					   const u32 len, const int pos)
{
	int i;

	skb_copy_from_linear_data_offset(skb, len, skb_put(skb1, pos - len),
					 pos - len);
	/* And move data appendix as is. */
	for (i = 0; i < skb_shinfo(skb)->nr_frags; i++)
		skb_shinfo(skb1)->frags[i] = skb_shinfo(skb)->frags[i];

	skb_shinfo(skb1)->nr_frags = skb_shinfo(skb)->nr_frags;
	skb_shinfo(skb)->nr_frags  = 0;
	skb1->data_len		   = skb->data_len;
	skb1->len		   += skb1->data_len;
	skb->data_len		   = 0;
	skb->len		   = len;
	skb_set_tail_pointer(skb, len);
}

static inline void skb_split_no_header(struct sk_buff *skb,
				       struct sk_buff* skb1,
				       const u32 len, int pos)
{
	int i, k = 0;
	const int nfrags = skb_shinfo(skb)->nr_frags;

	skb_shinfo(skb)->nr_frags = 0;
	skb1->len		  = skb1->data_len = skb->len - len;
	skb->len		  = len;
	skb->data_len		  = len - pos;

	for (i = 0; i < nfrags; i++) {
		int size = skb_frag_size(&skb_shinfo(skb)->frags[i]);

		if (pos + size > len) {
			skb_shinfo(skb1)->frags[k] = skb_shinfo(skb)->frags[i];

			if (pos < len) {
				/* Split frag.
				 * We have two variants in this case:
				 * 1. Move all the frag to the second
				 *    part, if it is possible. F.e.
				 *    this approach is mandatory for TUX,
				 *    where splitting is expensive.
				 * 2. Split is accurately. We make this.
				 */
				skb_frag_ref(skb, i);
				skb_shinfo(skb1)->frags[0].page_offset += len - pos;
				skb_frag_size_sub(&skb_shinfo(skb1)->frags[0], len - pos);
				skb_frag_size_set(&skb_shinfo(skb)->frags[i], len - pos);
				skb_shinfo(skb)->nr_frags++;
			}
			k++;
		} else
			skb_shinfo(skb)->nr_frags++;
		pos += size;
	}
	skb_shinfo(skb1)->nr_frags = k;
}

/**
 * skb_split - Split fragmented skb to two parts at length len.
 * @skb: the buffer to split
 * @skb1: the buffer to receive the second part
 * @len: new length for skb
 */
void skb_split(struct sk_buff *skb, struct sk_buff *skb1, const u32 len)
{
	int pos = skb_headlen(skb);

	skb_shinfo(skb1)->tx_flags = skb_shinfo(skb)->tx_flags & SKBTX_SHARED_FRAG;
	if (len < pos)	/* Split line is inside header. */
		skb_split_inside_header(skb, skb1, len, pos);
	else		/* Second chunk has no header, nothing to copy. */
		skb_split_no_header(skb, skb1, len, pos);
}
EXPORT_SYMBOL(skb_split);

/* Shifting from/to a cloned skb is a no-go.
 *
 * Caller cannot keep skb_shinfo related pointers past calling here!
 */
static int skb_prepare_for_shift(struct sk_buff *skb)
{
	return skb_cloned(skb) && pskb_expand_head(skb, 0, 0, GFP_ATOMIC);
}

/**
 * skb_shift - Shifts paged data partially from skb to another
 * @tgt: buffer into which tail data gets added
 * @skb: buffer from which the paged data comes from
 * @shiftlen: shift up to this many bytes
 *
 * Attempts to shift up to shiftlen worth of bytes, which may be less than
 * the length of the skb, from skb to tgt. Returns number bytes shifted.
 * It's up to caller to free skb if everything was shifted.
 *
 * If @tgt runs out of frags, the whole operation is aborted.
 *
 * Skb cannot include anything else but paged data while tgt is allowed
 * to have non-paged data as well.
 *
 * TODO: full sized shift could be optimized but that would need
 * specialized skb free'er to handle frags without up-to-date nr_frags.
 */
int skb_shift(struct sk_buff *tgt, struct sk_buff *skb, int shiftlen)
{
	int from, to, merge, todo;
	struct skb_frag_struct *fragfrom, *fragto;

	BUG_ON(shiftlen > skb->len);

	if (skb_headlen(skb))
		return 0;

	todo = shiftlen;
	from = 0;
	to = skb_shinfo(tgt)->nr_frags;
	fragfrom = &skb_shinfo(skb)->frags[from];

	/* Actual merge is delayed until the point when we know we can
	 * commit all, so that we don't have to undo partial changes
	 */
	if (!to ||
	    !skb_can_coalesce(tgt, to, skb_frag_page(fragfrom),
			      fragfrom->page_offset)) {
		merge = -1;
	} else {
		merge = to - 1;

		todo -= skb_frag_size(fragfrom);
		if (todo < 0) {
			if (skb_prepare_for_shift(skb) ||
			    skb_prepare_for_shift(tgt))
				return 0;

			/* All previous frag pointers might be stale! */
			fragfrom = &skb_shinfo(skb)->frags[from];
			fragto = &skb_shinfo(tgt)->frags[merge];

			skb_frag_size_add(fragto, shiftlen);
			skb_frag_size_sub(fragfrom, shiftlen);
			fragfrom->page_offset += shiftlen;

			goto onlymerged;
		}

		from++;
	}

	/* Skip full, not-fitting skb to avoid expensive operations */
	if ((shiftlen == skb->len) &&
	    (skb_shinfo(skb)->nr_frags - from) > (MAX_SKB_FRAGS - to))
		return 0;

	if (skb_prepare_for_shift(skb) || skb_prepare_for_shift(tgt))
		return 0;

	while ((todo > 0) && (from < skb_shinfo(skb)->nr_frags)) {
		if (to == MAX_SKB_FRAGS)
			return 0;

		fragfrom = &skb_shinfo(skb)->frags[from];
		fragto = &skb_shinfo(tgt)->frags[to];

		if (todo >= skb_frag_size(fragfrom)) {
			*fragto = *fragfrom;
			todo -= skb_frag_size(fragfrom);
			from++;
			to++;

		} else {
			__skb_frag_ref(fragfrom);
			fragto->page = fragfrom->page;
			fragto->page_offset = fragfrom->page_offset;
			skb_frag_size_set(fragto, todo);

			fragfrom->page_offset += todo;
			skb_frag_size_sub(fragfrom, todo);
			todo = 0;

			to++;
			break;
		}
	}

	/* Ready to "commit" this state change to tgt */
	skb_shinfo(tgt)->nr_frags = to;

	if (merge >= 0) {
		fragfrom = &skb_shinfo(skb)->frags[0];
		fragto = &skb_shinfo(tgt)->frags[merge];

		skb_frag_size_add(fragto, skb_frag_size(fragfrom));
		__skb_frag_unref(fragfrom);
	}

	/* Reposition in the original skb */
	to = 0;
	while (from < skb_shinfo(skb)->nr_frags)
		skb_shinfo(skb)->frags[to++] = skb_shinfo(skb)->frags[from++];
	skb_shinfo(skb)->nr_frags = to;

	BUG_ON(todo > 0 && !skb_shinfo(skb)->nr_frags);

onlymerged:
	/* Most likely the tgt won't ever need its checksum anymore, skb on
	 * the other hand might need it if it needs to be resent
	 */
	tgt->ip_summed = CHECKSUM_PARTIAL;
	skb->ip_summed = CHECKSUM_PARTIAL;

	/* Yak, is it really working this way? Some helper please? */
	skb->len -= shiftlen;
	skb->data_len -= shiftlen;
	skb->truesize -= shiftlen;
	tgt->len += shiftlen;
	tgt->data_len += shiftlen;
	tgt->truesize += shiftlen;

	return shiftlen;
}

/**
 * skb_prepare_seq_read - Prepare a sequential read of skb data
 * @skb: the buffer to read
 * @from: lower offset of data to be read
 * @to: upper offset of data to be read
 * @st: state variable
 *
 * Initializes the specified state variable. Must be called before
 * invoking skb_seq_read() for the first time.
 */
void skb_prepare_seq_read(struct sk_buff *skb, unsigned int from,
			  unsigned int to, struct skb_seq_state *st)
{
	st->lower_offset = from;
	st->upper_offset = to;
	st->root_skb = st->cur_skb = skb;
	st->frag_idx = st->stepped_offset = 0;
	st->frag_data = NULL;
}
EXPORT_SYMBOL(skb_prepare_seq_read);

/**
 * skb_seq_read - Sequentially read skb data
 * @consumed: number of bytes consumed by the caller so far
 * @data: destination pointer for data to be returned
 * @st: state variable
 *
 * Reads a block of skb data at @consumed relative to the
 * lower offset specified to skb_prepare_seq_read(). Assigns
 * the head of the data block to @data and returns the length
 * of the block or 0 if the end of the skb data or the upper
 * offset has been reached.
 *
 * The caller is not required to consume all of the data
 * returned, i.e. @consumed is typically set to the number
 * of bytes already consumed and the next call to
 * skb_seq_read() will return the remaining part of the block.
 *
 * Note 1: The size of each block of data returned can be arbitrary,
 *       this limitation is the cost for zerocopy sequential
 *       reads of potentially non linear data.
 *
 * Note 2: Fragment lists within fragments are not implemented
 *       at the moment, state->root_skb could be replaced with
 *       a stack for this purpose.
 */
unsigned int skb_seq_read(unsigned int consumed, const u8 **data,
			  struct skb_seq_state *st)
{
	unsigned int block_limit, abs_offset = consumed + st->lower_offset;
	skb_frag_t *frag;

	if (unlikely(abs_offset >= st->upper_offset)) {
		if (st->frag_data) {
			kunmap_atomic(st->frag_data);
			st->frag_data = NULL;
		}
		return 0;
	}

next_skb:
	block_limit = skb_headlen(st->cur_skb) + st->stepped_offset;

	if (abs_offset < block_limit && !st->frag_data) {
		*data = st->cur_skb->data + (abs_offset - st->stepped_offset);
		return block_limit - abs_offset;
	}

	if (st->frag_idx == 0 && !st->frag_data)
		st->stepped_offset += skb_headlen(st->cur_skb);

	while (st->frag_idx < skb_shinfo(st->cur_skb)->nr_frags) {
		frag = &skb_shinfo(st->cur_skb)->frags[st->frag_idx];
		block_limit = skb_frag_size(frag) + st->stepped_offset;

		if (abs_offset < block_limit) {
			if (!st->frag_data)
				st->frag_data = kmap_atomic(skb_frag_page(frag));

			*data = (u8 *) st->frag_data + frag->page_offset +
				(abs_offset - st->stepped_offset);

			return block_limit - abs_offset;
		}

		if (st->frag_data) {
			kunmap_atomic(st->frag_data);
			st->frag_data = NULL;
		}

		st->frag_idx++;
		st->stepped_offset += skb_frag_size(frag);
	}

	if (st->frag_data) {
		kunmap_atomic(st->frag_data);
		st->frag_data = NULL;
	}

	if (st->root_skb == st->cur_skb && skb_has_frag_list(st->root_skb)) {
		st->cur_skb = skb_shinfo(st->root_skb)->frag_list;
		st->frag_idx = 0;
		goto next_skb;
	} else if (st->cur_skb->next) {
		st->cur_skb = st->cur_skb->next;
		st->frag_idx = 0;
		goto next_skb;
	}

	return 0;
}
EXPORT_SYMBOL(skb_seq_read);

/**
 * skb_abort_seq_read - Abort a sequential read of skb data
 * @st: state variable
 *
 * Must be called if skb_seq_read() was not called until it
 * returned 0.
 */
void skb_abort_seq_read(struct skb_seq_state *st)
{
	if (st->frag_data)
		kunmap_atomic(st->frag_data);
}
EXPORT_SYMBOL(skb_abort_seq_read);

#define TS_SKB_CB(state)	((struct skb_seq_state *) &((state)->cb))

static unsigned int skb_ts_get_next_block(unsigned int offset, const u8 **text,
					  struct ts_config *conf,
					  struct ts_state *state)
{
	return skb_seq_read(offset, text, TS_SKB_CB(state));
}

static void skb_ts_finish(struct ts_config *conf, struct ts_state *state)
{
	skb_abort_seq_read(TS_SKB_CB(state));
}

/**
 * skb_find_text - Find a text pattern in skb data
 * @skb: the buffer to look in
 * @from: search offset
 * @to: search limit
 * @config: textsearch configuration
 *
 * Finds a pattern in the skb data according to the specified
 * textsearch configuration. Use textsearch_next() to retrieve
 * subsequent occurrences of the pattern. Returns the offset
 * to the first occurrence or UINT_MAX if no match was found.
 */
unsigned int skb_find_text(struct sk_buff *skb, unsigned int from,
			   unsigned int to, struct ts_config *config)
{
	struct ts_state state;
	unsigned int ret;

	config->get_next_block = skb_ts_get_next_block;
	config->finish = skb_ts_finish;

	skb_prepare_seq_read(skb, from, to, TS_SKB_CB(&state));

	ret = textsearch_find(config, &state);
	return (ret <= to - from ? ret : UINT_MAX);
}
EXPORT_SYMBOL(skb_find_text);

/**
 * skb_append_datato_frags - append the user data to a skb
 * @sk: sock  structure
 * @skb: skb structure to be appended with user data.
 * @getfrag: call back function to be used for getting the user data
 * @from: pointer to user message iov
 * @length: length of the iov message
 *
 * Description: This procedure append the user data in the fragment part
 * of the skb if any page alloc fails user this procedure returns  -ENOMEM
 */
int skb_append_datato_frags(struct sock *sk, struct sk_buff *skb,
			int (*getfrag)(void *from, char *to, int offset,
					int len, int odd, struct sk_buff *skb),
			void *from, int length)
{
	int frg_cnt = skb_shinfo(skb)->nr_frags;
	int copy;
	int offset = 0;
	int ret;
	struct page_frag *pfrag = &current->task_frag;

	do {
		/* Return error if we don't have space for new frag */
		if (frg_cnt >= MAX_SKB_FRAGS)
			return -EMSGSIZE;

		if (!sk_page_frag_refill(sk, pfrag))
			return -ENOMEM;

		/* copy the user data to page */
		copy = min_t(int, length, pfrag->size - pfrag->offset);

		ret = getfrag(from, page_address(pfrag->page) + pfrag->offset,
			      offset, copy, 0, skb);
		if (ret < 0)
			return -EFAULT;

		/* copy was successful so update the size parameters */
		skb_fill_page_desc(skb, frg_cnt, pfrag->page, pfrag->offset,
				   copy);
		frg_cnt++;
		pfrag->offset += copy;
		get_page(pfrag->page);

		skb->truesize += copy;
		atomic_add(copy, &sk->sk_wmem_alloc);
		skb->len += copy;
		skb->data_len += copy;
		offset += copy;
		length -= copy;

	} while (length > 0);

	return 0;
}
EXPORT_SYMBOL(skb_append_datato_frags);

int skb_append_pagefrags(struct sk_buff *skb, struct page *page,
			 int offset, size_t size)
{
	int i = skb_shinfo(skb)->nr_frags;

	if (skb_can_coalesce(skb, i, page, offset)) {
		skb_frag_size_add(&skb_shinfo(skb)->frags[i - 1], size);
	} else if (i < MAX_SKB_FRAGS) {
		get_page(page);
		skb_fill_page_desc(skb, i, page, offset, size);
	} else {
		return -EMSGSIZE;
	}

	return 0;
}
EXPORT_SYMBOL_GPL(skb_append_pagefrags);

/**
 *	skb_pull_rcsum - pull skb and update receive checksum
 *	@skb: buffer to update
 *	@len: length of data pulled
 *
 *	This function performs an skb_pull on the packet and updates
 *	the CHECKSUM_COMPLETE checksum.  It should be used on
 *	receive path processing instead of skb_pull unless you know
 *	that the checksum difference is zero (e.g., a valid IP header)
 *	or you are setting ip_summed to CHECKSUM_NONE.
 */
unsigned char *skb_pull_rcsum(struct sk_buff *skb, unsigned int len)
{
	unsigned char *data = skb->data;

	BUG_ON(len > skb->len);
	__skb_pull(skb, len);
	skb_postpull_rcsum(skb, data, len);
	return skb->data;
}
EXPORT_SYMBOL_GPL(skb_pull_rcsum);

/**
 *	skb_segment - Perform protocol segmentation on skb.
 *	@head_skb: buffer to segment
 *	@features: features for the output path (see dev->features)
 *
 *	This function performs segmentation on the given skb.  It returns
 *	a pointer to the first in a list of new skbs for the segments.
 *	In case of error it returns ERR_PTR(err).
 */
struct sk_buff *skb_segment(struct sk_buff *head_skb,
			    netdev_features_t features)
{
	struct sk_buff *segs = NULL;
	struct sk_buff *tail = NULL;
	struct sk_buff *list_skb = skb_shinfo(head_skb)->frag_list;
	skb_frag_t *frag = skb_shinfo(head_skb)->frags;
	unsigned int mss = skb_shinfo(head_skb)->gso_size;
	unsigned int doffset = head_skb->data - skb_mac_header(head_skb);
	struct sk_buff *frag_skb = head_skb;
	unsigned int offset = doffset;
	unsigned int tnl_hlen = skb_tnl_header_len(head_skb);
	unsigned int partial_segs = 0;
	unsigned int headroom;
	unsigned int len = head_skb->len;
	__be16 proto;
	bool csum, sg;
	int nfrags = skb_shinfo(head_skb)->nr_frags;
	int err = -ENOMEM;
	int i = 0;
	int pos;
	int dummy;

	__skb_push(head_skb, doffset);
	proto = skb_network_protocol(head_skb, &dummy);
	if (unlikely(!proto))
		return ERR_PTR(-EINVAL);

	sg = !!(features & NETIF_F_SG);
	csum = !!can_checksum_protocol(features, proto);

	if (sg && csum && (mss != GSO_BY_FRAGS))  {
		if (!(features & NETIF_F_GSO_PARTIAL)) {
			struct sk_buff *iter;
			unsigned int frag_len;

			if (!list_skb ||
			    !net_gso_ok(features, skb_shinfo(head_skb)->gso_type))
				goto normal;

			/* If we get here then all the required
			 * GSO features except frag_list are supported.
			 * Try to split the SKB to multiple GSO SKBs
			 * with no frag_list.
			 * Currently we can do that only when the buffers don't
			 * have a linear part and all the buffers except
			 * the last are of the same length.
			 */
			frag_len = list_skb->len;
			skb_walk_frags(head_skb, iter) {
				if (frag_len != iter->len && iter->next)
					goto normal;
				if (skb_headlen(iter))
					goto normal;

				len -= iter->len;
			}

			if (len != frag_len)
				goto normal;
		}

		/* GSO partial only requires that we trim off any excess that
		 * doesn't fit into an MSS sized block, so take care of that
		 * now.
		 */
		partial_segs = len / mss;
		if (partial_segs > 1)
			mss *= partial_segs;
		else
			partial_segs = 0;
	}

normal:
	headroom = skb_headroom(head_skb);
	pos = skb_headlen(head_skb);

	do {
		struct sk_buff *nskb;
		skb_frag_t *nskb_frag;
		int hsize;
		int size;

		if (unlikely(mss == GSO_BY_FRAGS)) {
			len = list_skb->len;
		} else {
			len = head_skb->len - offset;
			if (len > mss)
				len = mss;
		}

		hsize = skb_headlen(head_skb) - offset;
		if (hsize < 0)
			hsize = 0;
		if (hsize > len || !sg)
			hsize = len;

		if (!hsize && i >= nfrags && skb_headlen(list_skb) &&
		    (skb_headlen(list_skb) == len || sg)) {
			BUG_ON(skb_headlen(list_skb) > len);

			i = 0;
			nfrags = skb_shinfo(list_skb)->nr_frags;
			frag = skb_shinfo(list_skb)->frags;
			frag_skb = list_skb;
			pos += skb_headlen(list_skb);

			while (pos < offset + len) {
				BUG_ON(i >= nfrags);

				size = skb_frag_size(frag);
				if (pos + size > offset + len)
					break;

				i++;
				pos += size;
				frag++;
			}

			nskb = skb_clone(list_skb, GFP_ATOMIC);
			list_skb = list_skb->next;

			if (unlikely(!nskb))
				goto err;

			if (unlikely(pskb_trim(nskb, len))) {
				kfree_skb(nskb);
				goto err;
			}

			hsize = skb_end_offset(nskb);
			if (skb_cow_head(nskb, doffset + headroom)) {
				kfree_skb(nskb);
				goto err;
			}

			nskb->truesize += skb_end_offset(nskb) - hsize;
			skb_release_head_state(nskb);
			__skb_push(nskb, doffset);
		} else {
			nskb = __alloc_skb(hsize + doffset + headroom,
					   GFP_ATOMIC, skb_alloc_rx_flag(head_skb),
					   NUMA_NO_NODE);

			if (unlikely(!nskb))
				goto err;

			skb_reserve(nskb, headroom);
			__skb_put(nskb, doffset);
		}

		if (segs)
			tail->next = nskb;
		else
			segs = nskb;
		tail = nskb;

		__copy_skb_header(nskb, head_skb);

		skb_headers_offset_update(nskb, skb_headroom(nskb) - headroom);
		skb_reset_mac_len(nskb);

		skb_copy_from_linear_data_offset(head_skb, -tnl_hlen,
						 nskb->data - tnl_hlen,
						 doffset + tnl_hlen);

		if (nskb->len == len + doffset)
			goto perform_csum_check;

		if (!sg) {
			if (!nskb->remcsum_offload)
				nskb->ip_summed = CHECKSUM_NONE;
			SKB_GSO_CB(nskb)->csum =
				skb_copy_and_csum_bits(head_skb, offset,
						       skb_put(nskb, len),
						       len, 0);
			SKB_GSO_CB(nskb)->csum_start =
				skb_headroom(nskb) + doffset;
			continue;
		}

		nskb_frag = skb_shinfo(nskb)->frags;

		skb_copy_from_linear_data_offset(head_skb, offset,
						 skb_put(nskb, hsize), hsize);

		skb_shinfo(nskb)->tx_flags = skb_shinfo(head_skb)->tx_flags &
			SKBTX_SHARED_FRAG;

		while (pos < offset + len) {
			if (i >= nfrags) {
				BUG_ON(skb_headlen(list_skb));

				i = 0;
				nfrags = skb_shinfo(list_skb)->nr_frags;
				frag = skb_shinfo(list_skb)->frags;
				frag_skb = list_skb;

				BUG_ON(!nfrags);

				list_skb = list_skb->next;
			}

			if (unlikely(skb_shinfo(nskb)->nr_frags >=
				     MAX_SKB_FRAGS)) {
				net_warn_ratelimited(
					"skb_segment: too many frags: %u %u\n",
					pos, mss);
				goto err;
			}

			if (unlikely(skb_orphan_frags(frag_skb, GFP_ATOMIC)))
				goto err;

			*nskb_frag = *frag;
			__skb_frag_ref(nskb_frag);
			size = skb_frag_size(nskb_frag);

			if (pos < offset) {
				nskb_frag->page_offset += offset - pos;
				skb_frag_size_sub(nskb_frag, offset - pos);
			}

			skb_shinfo(nskb)->nr_frags++;

			if (pos + size <= offset + len) {
				i++;
				frag++;
				pos += size;
			} else {
				skb_frag_size_sub(nskb_frag, pos + size - (offset + len));
				goto skip_fraglist;
			}

			nskb_frag++;
		}

skip_fraglist:
		nskb->data_len = len - hsize;
		nskb->len += nskb->data_len;
		nskb->truesize += nskb->data_len;

perform_csum_check:
		if (!csum) {
			if (skb_has_shared_frag(nskb)) {
				err = __skb_linearize(nskb);
				if (err)
					goto err;
			}
			if (!nskb->remcsum_offload)
				nskb->ip_summed = CHECKSUM_NONE;
			SKB_GSO_CB(nskb)->csum =
				skb_checksum(nskb, doffset,
					     nskb->len - doffset, 0);
			SKB_GSO_CB(nskb)->csum_start =
				skb_headroom(nskb) + doffset;
		}
	} while ((offset += len) < head_skb->len);

	/* Some callers want to get the end of the list.
	 * Put it in segs->prev to avoid walking the list.
	 * (see validate_xmit_skb_list() for example)
	 */
	segs->prev = tail;

	if (partial_segs) {
		struct sk_buff *iter;
		int type = skb_shinfo(head_skb)->gso_type;
		unsigned short gso_size = skb_shinfo(head_skb)->gso_size;

		/* Update type to add partial and then remove dodgy if set */
		type |= (features & NETIF_F_GSO_PARTIAL) / NETIF_F_GSO_PARTIAL * SKB_GSO_PARTIAL;
		type &= ~SKB_GSO_DODGY;

		/* Update GSO info and prepare to start updating headers on
		 * our way back down the stack of protocols.
		 */
		for (iter = segs; iter; iter = iter->next) {
			skb_shinfo(iter)->gso_size = gso_size;
			skb_shinfo(iter)->gso_segs = partial_segs;
			skb_shinfo(iter)->gso_type = type;
			SKB_GSO_CB(iter)->data_offset = skb_headroom(iter) + doffset;
		}

		if (tail->len - doffset <= gso_size)
			skb_shinfo(tail)->gso_size = 0;
		else if (tail != segs)
			skb_shinfo(tail)->gso_segs = DIV_ROUND_UP(tail->len - doffset, gso_size);
	}

	/* Following permits correct backpressure, for protocols
	 * using skb_set_owner_w().
	 * Idea is to tranfert ownership from head_skb to last segment.
	 */
	if (head_skb->destructor == sock_wfree) {
		swap(tail->truesize, head_skb->truesize);
		swap(tail->destructor, head_skb->destructor);
		swap(tail->sk, head_skb->sk);
	}
	return segs;

err:
	kfree_skb_list(segs);
	return ERR_PTR(err);
}
EXPORT_SYMBOL_GPL(skb_segment);

int skb_gro_receive(struct sk_buff **head, struct sk_buff *skb)
{
	struct skb_shared_info *pinfo, *skbinfo = skb_shinfo(skb);
	unsigned int offset = skb_gro_offset(skb);
	unsigned int headlen = skb_headlen(skb);
	unsigned int len = skb_gro_len(skb);
	struct sk_buff *lp, *p = *head;
	unsigned int delta_truesize;

	if (unlikely(p->len + len >= 65536))
		return -E2BIG;

	lp = NAPI_GRO_CB(p)->last;
	pinfo = skb_shinfo(lp);

	if (headlen <= offset) {
		skb_frag_t *frag;
		skb_frag_t *frag2;
		int i = skbinfo->nr_frags;
		int nr_frags = pinfo->nr_frags + i;

		if (nr_frags > MAX_SKB_FRAGS)
			goto merge;

		offset -= headlen;
		pinfo->nr_frags = nr_frags;
		skbinfo->nr_frags = 0;

		frag = pinfo->frags + nr_frags;
		frag2 = skbinfo->frags + i;
		do {
			*--frag = *--frag2;
		} while (--i);

		frag->page_offset += offset;
		skb_frag_size_sub(frag, offset);

		/* all fragments truesize : remove (head size + sk_buff) */
		delta_truesize = skb->truesize -
				 SKB_TRUESIZE(skb_end_offset(skb));

		skb->truesize -= skb->data_len;
		skb->len -= skb->data_len;
		skb->data_len = 0;

		NAPI_GRO_CB(skb)->free = NAPI_GRO_FREE;
		goto done;
	} else if (skb->head_frag) {
		int nr_frags = pinfo->nr_frags;
		skb_frag_t *frag = pinfo->frags + nr_frags;
		struct page *page = virt_to_head_page(skb->head);
		unsigned int first_size = headlen - offset;
		unsigned int first_offset;

		if (nr_frags + 1 + skbinfo->nr_frags > MAX_SKB_FRAGS)
			goto merge;

		first_offset = skb->data -
			       (unsigned char *)page_address(page) +
			       offset;

		pinfo->nr_frags = nr_frags + 1 + skbinfo->nr_frags;

		frag->page.p	  = page;
		frag->page_offset = first_offset;
		skb_frag_size_set(frag, first_size);

		memcpy(frag + 1, skbinfo->frags, sizeof(*frag) * skbinfo->nr_frags);
		/* We dont need to clear skbinfo->nr_frags here */

		delta_truesize = skb->truesize - SKB_DATA_ALIGN(sizeof(struct sk_buff));
		NAPI_GRO_CB(skb)->free = NAPI_GRO_FREE_STOLEN_HEAD;
		goto done;
	}

merge:
	delta_truesize = skb->truesize;
	if (offset > headlen) {
		unsigned int eat = offset - headlen;

		skbinfo->frags[0].page_offset += eat;
		skb_frag_size_sub(&skbinfo->frags[0], eat);
		skb->data_len -= eat;
		skb->len -= eat;
		offset = headlen;
	}

	__skb_pull(skb, offset);

	if (NAPI_GRO_CB(p)->last == p)
		skb_shinfo(p)->frag_list = skb;
	else
		NAPI_GRO_CB(p)->last->next = skb;
	NAPI_GRO_CB(p)->last = skb;
	__skb_header_release(skb);
	lp = p;

done:
	NAPI_GRO_CB(p)->count++;
	p->data_len += len;
	p->truesize += delta_truesize;
	p->len += len;
	if (lp != p) {
		lp->data_len += len;
		lp->truesize += delta_truesize;
		lp->len += len;
	}
	NAPI_GRO_CB(skb)->same_flow = 1;
	return 0;
}
EXPORT_SYMBOL_GPL(skb_gro_receive);

void __init skb_init(void)
{
	skbuff_head_cache = kmem_cache_create("skbuff_head_cache",
					      sizeof(struct sk_buff),
					      0,
					      SLAB_HWCACHE_ALIGN|SLAB_PANIC,
					      NULL);
	skbuff_fclone_cache = kmem_cache_create("skbuff_fclone_cache",
						sizeof(struct sk_buff_fclones),
						0,
						SLAB_HWCACHE_ALIGN|SLAB_PANIC,
						NULL);
}

/**
 *	skb_to_sgvec - Fill a scatter-gather list from a socket buffer
 *	@skb: Socket buffer containing the buffers to be mapped
 *	@sg: The scatter-gather list to map into
 *	@offset: The offset into the buffer's contents to start mapping
 *	@len: Length of buffer space to be mapped
 *
 *	Fill the specified scatter-gather list with mappings/pointers into a
 *	region of the buffer space attached to a socket buffer.
 */
static int
__skb_to_sgvec(struct sk_buff *skb, struct scatterlist *sg, int offset, int len)
{
	int start = skb_headlen(skb);
	int i, copy = start - offset;
	struct sk_buff *frag_iter;
	int elt = 0;

	if (copy > 0) {
		if (copy > len)
			copy = len;
		sg_set_buf(sg, skb->data + offset, copy);
		elt++;
		if ((len -= copy) == 0)
			return elt;
		offset += copy;
	}

	for (i = 0; i < skb_shinfo(skb)->nr_frags; i++) {
		int end;

		WARN_ON(start > offset + len);

		end = start + skb_frag_size(&skb_shinfo(skb)->frags[i]);
		if ((copy = end - offset) > 0) {
			skb_frag_t *frag = &skb_shinfo(skb)->frags[i];

			if (copy > len)
				copy = len;
			sg_set_page(&sg[elt], skb_frag_page(frag), copy,
					frag->page_offset+offset-start);
			elt++;
			if (!(len -= copy))
				return elt;
			offset += copy;
		}
		start = end;
	}

	skb_walk_frags(skb, frag_iter) {
		int end;

		WARN_ON(start > offset + len);

		end = start + frag_iter->len;
		if ((copy = end - offset) > 0) {
			if (copy > len)
				copy = len;
			elt += __skb_to_sgvec(frag_iter, sg+elt, offset - start,
					      copy);
			if ((len -= copy) == 0)
				return elt;
			offset += copy;
		}
		start = end;
	}
	BUG_ON(len);
	return elt;
}

/* As compared with skb_to_sgvec, skb_to_sgvec_nomark only map skb to given
 * sglist without mark the sg which contain last skb data as the end.
 * So the caller can mannipulate sg list as will when padding new data after
 * the first call without calling sg_unmark_end to expend sg list.
 *
 * Scenario to use skb_to_sgvec_nomark:
 * 1. sg_init_table
 * 2. skb_to_sgvec_nomark(payload1)
 * 3. skb_to_sgvec_nomark(payload2)
 *
 * This is equivalent to:
 * 1. sg_init_table
 * 2. skb_to_sgvec(payload1)
 * 3. sg_unmark_end
 * 4. skb_to_sgvec(payload2)
 *
 * When mapping mutilple payload conditionally, skb_to_sgvec_nomark
 * is more preferable.
 */
int skb_to_sgvec_nomark(struct sk_buff *skb, struct scatterlist *sg,
			int offset, int len)
{
	return __skb_to_sgvec(skb, sg, offset, len);
}
EXPORT_SYMBOL_GPL(skb_to_sgvec_nomark);

int skb_to_sgvec(struct sk_buff *skb, struct scatterlist *sg, int offset, int len)
{
	int nsg = __skb_to_sgvec(skb, sg, offset, len);

	sg_mark_end(&sg[nsg - 1]);

	return nsg;
}
EXPORT_SYMBOL_GPL(skb_to_sgvec);

/**
 *	skb_cow_data - Check that a socket buffer's data buffers are writable
 *	@skb: The socket buffer to check.
 *	@tailbits: Amount of trailing space to be added
 *	@trailer: Returned pointer to the skb where the @tailbits space begins
 *
 *	Make sure that the data buffers attached to a socket buffer are
 *	writable. If they are not, private copies are made of the data buffers
 *	and the socket buffer is set to use these instead.
 *
 *	If @tailbits is given, make sure that there is space to write @tailbits
 *	bytes of data beyond current end of socket buffer.  @trailer will be
 *	set to point to the skb in which this space begins.
 *
 *	The number of scatterlist elements required to completely map the
 *	COW'd and extended socket buffer will be returned.
 */
int skb_cow_data(struct sk_buff *skb, int tailbits, struct sk_buff **trailer)
{
	int copyflag;
	int elt;
	struct sk_buff *skb1, **skb_p;

	/* If skb is cloned or its head is paged, reallocate
	 * head pulling out all the pages (pages are considered not writable
	 * at the moment even if they are anonymous).
	 */
	if ((skb_cloned(skb) || skb_shinfo(skb)->nr_frags) &&
	    __pskb_pull_tail(skb, skb_pagelen(skb)-skb_headlen(skb)) == NULL)
		return -ENOMEM;

	/* Easy case. Most of packets will go this way. */
	if (!skb_has_frag_list(skb)) {
		/* A little of trouble, not enough of space for trailer.
		 * This should not happen, when stack is tuned to generate
		 * good frames. OK, on miss we reallocate and reserve even more
		 * space, 128 bytes is fair. */

		if (skb_tailroom(skb) < tailbits &&
		    pskb_expand_head(skb, 0, tailbits-skb_tailroom(skb)+128, GFP_ATOMIC))
			return -ENOMEM;

		/* Voila! */
		*trailer = skb;
		return 1;
	}

	/* Misery. We are in troubles, going to mincer fragments... */

	elt = 1;
	skb_p = &skb_shinfo(skb)->frag_list;
	copyflag = 0;

	while ((skb1 = *skb_p) != NULL) {
		int ntail = 0;

		/* The fragment is partially pulled by someone,
		 * this can happen on input. Copy it and everything
		 * after it. */

		if (skb_shared(skb1))
			copyflag = 1;

		/* If the skb is the last, worry about trailer. */

		if (skb1->next == NULL && tailbits) {
			if (skb_shinfo(skb1)->nr_frags ||
			    skb_has_frag_list(skb1) ||
			    skb_tailroom(skb1) < tailbits)
				ntail = tailbits + 128;
		}

		if (copyflag ||
		    skb_cloned(skb1) ||
		    ntail ||
		    skb_shinfo(skb1)->nr_frags ||
		    skb_has_frag_list(skb1)) {
			struct sk_buff *skb2;

			/* Fuck, we are miserable poor guys... */
			if (ntail == 0)
				skb2 = skb_copy(skb1, GFP_ATOMIC);
			else
				skb2 = skb_copy_expand(skb1,
						       skb_headroom(skb1),
						       ntail,
						       GFP_ATOMIC);
			if (unlikely(skb2 == NULL))
				return -ENOMEM;

			if (skb1->sk)
				skb_set_owner_w(skb2, skb1->sk);

			/* Looking around. Are we still alive?
			 * OK, link new skb, drop old one */

			skb2->next = skb1->next;
			*skb_p = skb2;
			kfree_skb(skb1);
			skb1 = skb2;
		}
		elt++;
		*trailer = skb1;
		skb_p = &skb1->next;
	}

	return elt;
}
EXPORT_SYMBOL_GPL(skb_cow_data);

static void sock_rmem_free(struct sk_buff *skb)
{
	struct sock *sk = skb->sk;

	atomic_sub(skb->truesize, &sk->sk_rmem_alloc);
}

static void skb_set_err_queue(struct sk_buff *skb)
{
	/* pkt_type of skbs received on local sockets is never PACKET_OUTGOING.
	 * So, it is safe to (mis)use it to mark skbs on the error queue.
	 */
	skb->pkt_type = PACKET_OUTGOING;
	BUILD_BUG_ON(PACKET_OUTGOING == 0);
}

/*
 * Note: We dont mem charge error packets (no sk_forward_alloc changes)
 */
int sock_queue_err_skb(struct sock *sk, struct sk_buff *skb)
{
	if (atomic_read(&sk->sk_rmem_alloc) + skb->truesize >=
	    (unsigned int)sk->sk_rcvbuf)
		return -ENOMEM;

	skb_orphan(skb);
	skb->sk = sk;
	skb->destructor = sock_rmem_free;
	atomic_add(skb->truesize, &sk->sk_rmem_alloc);
	skb_set_err_queue(skb);

	/* before exiting rcu section, make sure dst is refcounted */
	skb_dst_force(skb);

	skb_queue_tail(&sk->sk_error_queue, skb);
	if (!sock_flag(sk, SOCK_DEAD))
		sk->sk_data_ready(sk);
	return 0;
}
EXPORT_SYMBOL(sock_queue_err_skb);

static bool is_icmp_err_skb(const struct sk_buff *skb)
{
	return skb && (SKB_EXT_ERR(skb)->ee.ee_origin == SO_EE_ORIGIN_ICMP ||
		       SKB_EXT_ERR(skb)->ee.ee_origin == SO_EE_ORIGIN_ICMP6);
}

struct sk_buff *sock_dequeue_err_skb(struct sock *sk)
{
	struct sk_buff_head *q = &sk->sk_error_queue;
	struct sk_buff *skb, *skb_next = NULL;
	bool icmp_next = false;
	unsigned long flags;

	spin_lock_irqsave(&q->lock, flags);
	skb = __skb_dequeue(q);
	if (skb && (skb_next = skb_peek(q)))
		icmp_next = is_icmp_err_skb(skb_next);
	spin_unlock_irqrestore(&q->lock, flags);

	if (is_icmp_err_skb(skb) && !icmp_next)
		sk->sk_err = 0;

	if (skb_next)
		sk->sk_error_report(sk);

	return skb;
}
EXPORT_SYMBOL(sock_dequeue_err_skb);

/**
 * skb_clone_sk - create clone of skb, and take reference to socket
 * @skb: the skb to clone
 *
 * This function creates a clone of a buffer that holds a reference on
 * sk_refcnt.  Buffers created via this function are meant to be
 * returned using sock_queue_err_skb, or free via kfree_skb.
 *
 * When passing buffers allocated with this function to sock_queue_err_skb
 * it is necessary to wrap the call with sock_hold/sock_put in order to
 * prevent the socket from being released prior to being enqueued on
 * the sk_error_queue.
 */
struct sk_buff *skb_clone_sk(struct sk_buff *skb)
{
	struct sock *sk = skb->sk;
	struct sk_buff *clone;

	if (!sk || !atomic_inc_not_zero(&sk->sk_refcnt))
		return NULL;

	clone = skb_clone(skb, GFP_ATOMIC);
	if (!clone) {
		sock_put(sk);
		return NULL;
	}

	clone->sk = sk;
	clone->destructor = sock_efree;

	return clone;
}
EXPORT_SYMBOL(skb_clone_sk);

static void __skb_complete_tx_timestamp(struct sk_buff *skb,
					struct sock *sk,
					int tstype,
					bool opt_stats)
{
	struct sock_exterr_skb *serr;
	int err;

	BUILD_BUG_ON(sizeof(struct sock_exterr_skb) > sizeof(skb->cb));

	serr = SKB_EXT_ERR(skb);
	memset(serr, 0, sizeof(*serr));
	serr->ee.ee_errno = ENOMSG;
	serr->ee.ee_origin = SO_EE_ORIGIN_TIMESTAMPING;
	serr->ee.ee_info = tstype;
	serr->opt_stats = opt_stats;
	serr->header.h4.iif = skb->dev ? skb->dev->ifindex : 0;
	if (sk->sk_tsflags & SOF_TIMESTAMPING_OPT_ID) {
		serr->ee.ee_data = skb_shinfo(skb)->tskey;
		if (sk->sk_protocol == IPPROTO_TCP &&
		    sk->sk_type == SOCK_STREAM)
			serr->ee.ee_data -= sk->sk_tskey;
	}

	err = sock_queue_err_skb(sk, skb);

	if (err)
		kfree_skb(skb);
}

static bool skb_may_tx_timestamp(struct sock *sk, bool tsonly)
{
	bool ret;

	if (likely(sysctl_tstamp_allow_data || tsonly))
		return true;

	read_lock_bh(&sk->sk_callback_lock);
	ret = sk->sk_socket && sk->sk_socket->file &&
	      file_ns_capable(sk->sk_socket->file, &init_user_ns, CAP_NET_RAW);
	read_unlock_bh(&sk->sk_callback_lock);
	return ret;
}

void skb_complete_tx_timestamp(struct sk_buff *skb,
			       struct skb_shared_hwtstamps *hwtstamps)
{
	struct sock *sk = skb->sk;

	if (!skb_may_tx_timestamp(sk, false))
		return;

	/* Take a reference to prevent skb_orphan() from freeing the socket,
	 * but only if the socket refcount is not zero.
	 */
	if (likely(atomic_inc_not_zero(&sk->sk_refcnt))) {
		*skb_hwtstamps(skb) = *hwtstamps;
<<<<<<< HEAD
		__skb_complete_tx_timestamp(skb, sk, SCM_TSTAMP_SND);
=======
		__skb_complete_tx_timestamp(skb, sk, SCM_TSTAMP_SND, false);
>>>>>>> 20d5c84b
		sock_put(sk);
	}
}
EXPORT_SYMBOL_GPL(skb_complete_tx_timestamp);

void __skb_tstamp_tx(struct sk_buff *orig_skb,
		     struct skb_shared_hwtstamps *hwtstamps,
		     struct sock *sk, int tstype)
{
	struct sk_buff *skb;
	bool tsonly, opt_stats = false;

	if (!sk)
		return;

	tsonly = sk->sk_tsflags & SOF_TIMESTAMPING_OPT_TSONLY;
	if (!skb_may_tx_timestamp(sk, tsonly))
		return;

	if (tsonly) {
#ifdef CONFIG_INET
		if ((sk->sk_tsflags & SOF_TIMESTAMPING_OPT_STATS) &&
		    sk->sk_protocol == IPPROTO_TCP &&
		    sk->sk_type == SOCK_STREAM) {
			skb = tcp_get_timestamping_opt_stats(sk);
			opt_stats = true;
		} else
#endif
			skb = alloc_skb(0, GFP_ATOMIC);
	} else {
		skb = skb_clone(orig_skb, GFP_ATOMIC);
	}
	if (!skb)
		return;

	if (tsonly) {
		skb_shinfo(skb)->tx_flags = skb_shinfo(orig_skb)->tx_flags;
		skb_shinfo(skb)->tskey = skb_shinfo(orig_skb)->tskey;
	}

	if (hwtstamps)
		*skb_hwtstamps(skb) = *hwtstamps;
	else
		skb->tstamp = ktime_get_real();

	__skb_complete_tx_timestamp(skb, sk, tstype, opt_stats);
}
EXPORT_SYMBOL_GPL(__skb_tstamp_tx);

void skb_tstamp_tx(struct sk_buff *orig_skb,
		   struct skb_shared_hwtstamps *hwtstamps)
{
	return __skb_tstamp_tx(orig_skb, hwtstamps, orig_skb->sk,
			       SCM_TSTAMP_SND);
}
EXPORT_SYMBOL_GPL(skb_tstamp_tx);

void skb_complete_wifi_ack(struct sk_buff *skb, bool acked)
{
	struct sock *sk = skb->sk;
	struct sock_exterr_skb *serr;
	int err = 1;

	skb->wifi_acked_valid = 1;
	skb->wifi_acked = acked;

	serr = SKB_EXT_ERR(skb);
	memset(serr, 0, sizeof(*serr));
	serr->ee.ee_errno = ENOMSG;
	serr->ee.ee_origin = SO_EE_ORIGIN_TXSTATUS;

	/* Take a reference to prevent skb_orphan() from freeing the socket,
	 * but only if the socket refcount is not zero.
	 */
	if (likely(atomic_inc_not_zero(&sk->sk_refcnt))) {
		err = sock_queue_err_skb(sk, skb);
		sock_put(sk);
	}
	if (err)
		kfree_skb(skb);
}
EXPORT_SYMBOL_GPL(skb_complete_wifi_ack);

/**
 * skb_partial_csum_set - set up and verify partial csum values for packet
 * @skb: the skb to set
 * @start: the number of bytes after skb->data to start checksumming.
 * @off: the offset from start to place the checksum.
 *
 * For untrusted partially-checksummed packets, we need to make sure the values
 * for skb->csum_start and skb->csum_offset are valid so we don't oops.
 *
 * This function checks and sets those values and skb->ip_summed: if this
 * returns false you should drop the packet.
 */
bool skb_partial_csum_set(struct sk_buff *skb, u16 start, u16 off)
{
	if (unlikely(start > skb_headlen(skb)) ||
	    unlikely((int)start + off > skb_headlen(skb) - 2)) {
		net_warn_ratelimited("bad partial csum: csum=%u/%u len=%u\n",
				     start, off, skb_headlen(skb));
		return false;
	}
	skb->ip_summed = CHECKSUM_PARTIAL;
	skb->csum_start = skb_headroom(skb) + start;
	skb->csum_offset = off;
	skb_set_transport_header(skb, start);
	return true;
}
EXPORT_SYMBOL_GPL(skb_partial_csum_set);

static int skb_maybe_pull_tail(struct sk_buff *skb, unsigned int len,
			       unsigned int max)
{
	if (skb_headlen(skb) >= len)
		return 0;

	/* If we need to pullup then pullup to the max, so we
	 * won't need to do it again.
	 */
	if (max > skb->len)
		max = skb->len;

	if (__pskb_pull_tail(skb, max - skb_headlen(skb)) == NULL)
		return -ENOMEM;

	if (skb_headlen(skb) < len)
		return -EPROTO;

	return 0;
}

#define MAX_TCP_HDR_LEN (15 * 4)

static __sum16 *skb_checksum_setup_ip(struct sk_buff *skb,
				      typeof(IPPROTO_IP) proto,
				      unsigned int off)
{
	switch (proto) {
		int err;

	case IPPROTO_TCP:
		err = skb_maybe_pull_tail(skb, off + sizeof(struct tcphdr),
					  off + MAX_TCP_HDR_LEN);
		if (!err && !skb_partial_csum_set(skb, off,
						  offsetof(struct tcphdr,
							   check)))
			err = -EPROTO;
		return err ? ERR_PTR(err) : &tcp_hdr(skb)->check;

	case IPPROTO_UDP:
		err = skb_maybe_pull_tail(skb, off + sizeof(struct udphdr),
					  off + sizeof(struct udphdr));
		if (!err && !skb_partial_csum_set(skb, off,
						  offsetof(struct udphdr,
							   check)))
			err = -EPROTO;
		return err ? ERR_PTR(err) : &udp_hdr(skb)->check;
	}

	return ERR_PTR(-EPROTO);
}

/* This value should be large enough to cover a tagged ethernet header plus
 * maximally sized IP and TCP or UDP headers.
 */
#define MAX_IP_HDR_LEN 128

static int skb_checksum_setup_ipv4(struct sk_buff *skb, bool recalculate)
{
	unsigned int off;
	bool fragment;
	__sum16 *csum;
	int err;

	fragment = false;

	err = skb_maybe_pull_tail(skb,
				  sizeof(struct iphdr),
				  MAX_IP_HDR_LEN);
	if (err < 0)
		goto out;

	if (ip_hdr(skb)->frag_off & htons(IP_OFFSET | IP_MF))
		fragment = true;

	off = ip_hdrlen(skb);

	err = -EPROTO;

	if (fragment)
		goto out;

	csum = skb_checksum_setup_ip(skb, ip_hdr(skb)->protocol, off);
	if (IS_ERR(csum))
		return PTR_ERR(csum);

	if (recalculate)
		*csum = ~csum_tcpudp_magic(ip_hdr(skb)->saddr,
					   ip_hdr(skb)->daddr,
					   skb->len - off,
					   ip_hdr(skb)->protocol, 0);
	err = 0;

out:
	return err;
}

/* This value should be large enough to cover a tagged ethernet header plus
 * an IPv6 header, all options, and a maximal TCP or UDP header.
 */
#define MAX_IPV6_HDR_LEN 256

#define OPT_HDR(type, skb, off) \
	(type *)(skb_network_header(skb) + (off))

static int skb_checksum_setup_ipv6(struct sk_buff *skb, bool recalculate)
{
	int err;
	u8 nexthdr;
	unsigned int off;
	unsigned int len;
	bool fragment;
	bool done;
	__sum16 *csum;

	fragment = false;
	done = false;

	off = sizeof(struct ipv6hdr);

	err = skb_maybe_pull_tail(skb, off, MAX_IPV6_HDR_LEN);
	if (err < 0)
		goto out;

	nexthdr = ipv6_hdr(skb)->nexthdr;

	len = sizeof(struct ipv6hdr) + ntohs(ipv6_hdr(skb)->payload_len);
	while (off <= len && !done) {
		switch (nexthdr) {
		case IPPROTO_DSTOPTS:
		case IPPROTO_HOPOPTS:
		case IPPROTO_ROUTING: {
			struct ipv6_opt_hdr *hp;

			err = skb_maybe_pull_tail(skb,
						  off +
						  sizeof(struct ipv6_opt_hdr),
						  MAX_IPV6_HDR_LEN);
			if (err < 0)
				goto out;

			hp = OPT_HDR(struct ipv6_opt_hdr, skb, off);
			nexthdr = hp->nexthdr;
			off += ipv6_optlen(hp);
			break;
		}
		case IPPROTO_AH: {
			struct ip_auth_hdr *hp;

			err = skb_maybe_pull_tail(skb,
						  off +
						  sizeof(struct ip_auth_hdr),
						  MAX_IPV6_HDR_LEN);
			if (err < 0)
				goto out;

			hp = OPT_HDR(struct ip_auth_hdr, skb, off);
			nexthdr = hp->nexthdr;
			off += ipv6_authlen(hp);
			break;
		}
		case IPPROTO_FRAGMENT: {
			struct frag_hdr *hp;

			err = skb_maybe_pull_tail(skb,
						  off +
						  sizeof(struct frag_hdr),
						  MAX_IPV6_HDR_LEN);
			if (err < 0)
				goto out;

			hp = OPT_HDR(struct frag_hdr, skb, off);

			if (hp->frag_off & htons(IP6_OFFSET | IP6_MF))
				fragment = true;

			nexthdr = hp->nexthdr;
			off += sizeof(struct frag_hdr);
			break;
		}
		default:
			done = true;
			break;
		}
	}

	err = -EPROTO;

	if (!done || fragment)
		goto out;

	csum = skb_checksum_setup_ip(skb, nexthdr, off);
	if (IS_ERR(csum))
		return PTR_ERR(csum);

	if (recalculate)
		*csum = ~csum_ipv6_magic(&ipv6_hdr(skb)->saddr,
					 &ipv6_hdr(skb)->daddr,
					 skb->len - off, nexthdr, 0);
	err = 0;

out:
	return err;
}

/**
 * skb_checksum_setup - set up partial checksum offset
 * @skb: the skb to set up
 * @recalculate: if true the pseudo-header checksum will be recalculated
 */
int skb_checksum_setup(struct sk_buff *skb, bool recalculate)
{
	int err;

	switch (skb->protocol) {
	case htons(ETH_P_IP):
		err = skb_checksum_setup_ipv4(skb, recalculate);
		break;

	case htons(ETH_P_IPV6):
		err = skb_checksum_setup_ipv6(skb, recalculate);
		break;

	default:
		err = -EPROTO;
		break;
	}

	return err;
}
EXPORT_SYMBOL(skb_checksum_setup);

/**
 * skb_checksum_maybe_trim - maybe trims the given skb
 * @skb: the skb to check
 * @transport_len: the data length beyond the network header
 *
 * Checks whether the given skb has data beyond the given transport length.
 * If so, returns a cloned skb trimmed to this transport length.
 * Otherwise returns the provided skb. Returns NULL in error cases
 * (e.g. transport_len exceeds skb length or out-of-memory).
 *
 * Caller needs to set the skb transport header and free any returned skb if it
 * differs from the provided skb.
 */
static struct sk_buff *skb_checksum_maybe_trim(struct sk_buff *skb,
					       unsigned int transport_len)
{
	struct sk_buff *skb_chk;
	unsigned int len = skb_transport_offset(skb) + transport_len;
	int ret;

	if (skb->len < len)
		return NULL;
	else if (skb->len == len)
		return skb;

	skb_chk = skb_clone(skb, GFP_ATOMIC);
	if (!skb_chk)
		return NULL;

	ret = pskb_trim_rcsum(skb_chk, len);
	if (ret) {
		kfree_skb(skb_chk);
		return NULL;
	}

	return skb_chk;
}

/**
 * skb_checksum_trimmed - validate checksum of an skb
 * @skb: the skb to check
 * @transport_len: the data length beyond the network header
 * @skb_chkf: checksum function to use
 *
 * Applies the given checksum function skb_chkf to the provided skb.
 * Returns a checked and maybe trimmed skb. Returns NULL on error.
 *
 * If the skb has data beyond the given transport length, then a
 * trimmed & cloned skb is checked and returned.
 *
 * Caller needs to set the skb transport header and free any returned skb if it
 * differs from the provided skb.
 */
struct sk_buff *skb_checksum_trimmed(struct sk_buff *skb,
				     unsigned int transport_len,
				     __sum16(*skb_chkf)(struct sk_buff *skb))
{
	struct sk_buff *skb_chk;
	unsigned int offset = skb_transport_offset(skb);
	__sum16 ret;

	skb_chk = skb_checksum_maybe_trim(skb, transport_len);
	if (!skb_chk)
		goto err;

	if (!pskb_may_pull(skb_chk, offset))
		goto err;

	skb_pull_rcsum(skb_chk, offset);
	ret = skb_chkf(skb_chk);
	skb_push_rcsum(skb_chk, offset);

	if (ret)
		goto err;

	return skb_chk;

err:
	if (skb_chk && skb_chk != skb)
		kfree_skb(skb_chk);

	return NULL;

}
EXPORT_SYMBOL(skb_checksum_trimmed);

void __skb_warn_lro_forwarding(const struct sk_buff *skb)
{
	net_warn_ratelimited("%s: received packets cannot be forwarded while LRO is enabled\n",
			     skb->dev->name);
}
EXPORT_SYMBOL(__skb_warn_lro_forwarding);

void kfree_skb_partial(struct sk_buff *skb, bool head_stolen)
{
	if (head_stolen) {
		skb_release_head_state(skb);
		kmem_cache_free(skbuff_head_cache, skb);
	} else {
		__kfree_skb(skb);
	}
}
EXPORT_SYMBOL(kfree_skb_partial);

/**
 * skb_try_coalesce - try to merge skb to prior one
 * @to: prior buffer
 * @from: buffer to add
 * @fragstolen: pointer to boolean
 * @delta_truesize: how much more was allocated than was requested
 */
bool skb_try_coalesce(struct sk_buff *to, struct sk_buff *from,
		      bool *fragstolen, int *delta_truesize)
{
	int i, delta, len = from->len;

	*fragstolen = false;

	if (skb_cloned(to))
		return false;

	if (len <= skb_tailroom(to)) {
		if (len)
			BUG_ON(skb_copy_bits(from, 0, skb_put(to, len), len));
		*delta_truesize = 0;
		return true;
	}

	if (skb_has_frag_list(to) || skb_has_frag_list(from))
		return false;

	if (skb_headlen(from) != 0) {
		struct page *page;
		unsigned int offset;

		if (skb_shinfo(to)->nr_frags +
		    skb_shinfo(from)->nr_frags >= MAX_SKB_FRAGS)
			return false;

		if (skb_head_is_locked(from))
			return false;

		delta = from->truesize - SKB_DATA_ALIGN(sizeof(struct sk_buff));

		page = virt_to_head_page(from->head);
		offset = from->data - (unsigned char *)page_address(page);

		skb_fill_page_desc(to, skb_shinfo(to)->nr_frags,
				   page, offset, skb_headlen(from));
		*fragstolen = true;
	} else {
		if (skb_shinfo(to)->nr_frags +
		    skb_shinfo(from)->nr_frags > MAX_SKB_FRAGS)
			return false;

		delta = from->truesize - SKB_TRUESIZE(skb_end_offset(from));
	}

	WARN_ON_ONCE(delta < len);

	memcpy(skb_shinfo(to)->frags + skb_shinfo(to)->nr_frags,
	       skb_shinfo(from)->frags,
	       skb_shinfo(from)->nr_frags * sizeof(skb_frag_t));
	skb_shinfo(to)->nr_frags += skb_shinfo(from)->nr_frags;

	if (!skb_cloned(from))
		skb_shinfo(from)->nr_frags = 0;

	/* if the skb is not cloned this does nothing
	 * since we set nr_frags to 0.
	 */
	for (i = 0; i < skb_shinfo(from)->nr_frags; i++)
		skb_frag_ref(from, i);

	to->truesize += delta;
	to->len += len;
	to->data_len += len;

	*delta_truesize = delta;
	return true;
}
EXPORT_SYMBOL(skb_try_coalesce);

/**
 * skb_scrub_packet - scrub an skb
 *
 * @skb: buffer to clean
 * @xnet: packet is crossing netns
 *
 * skb_scrub_packet can be used after encapsulating or decapsulting a packet
 * into/from a tunnel. Some information have to be cleared during these
 * operations.
 * skb_scrub_packet can also be used to clean a skb before injecting it in
 * another namespace (@xnet == true). We have to clear all information in the
 * skb that could impact namespace isolation.
 */
void skb_scrub_packet(struct sk_buff *skb, bool xnet)
{
	skb->tstamp = 0;
	skb->pkt_type = PACKET_HOST;
	skb->skb_iif = 0;
	skb->ignore_df = 0;
	skb_dst_drop(skb);
	secpath_reset(skb);
	nf_reset(skb);
	nf_reset_trace(skb);

	if (!xnet)
		return;

	skb_orphan(skb);
	skb->mark = 0;
}
EXPORT_SYMBOL_GPL(skb_scrub_packet);

/**
 * skb_gso_transport_seglen - Return length of individual segments of a gso packet
 *
 * @skb: GSO skb
 *
 * skb_gso_transport_seglen is used to determine the real size of the
 * individual segments, including Layer4 headers (TCP/UDP).
 *
 * The MAC/L2 or network (IP, IPv6) headers are not accounted for.
 */
unsigned int skb_gso_transport_seglen(const struct sk_buff *skb)
{
	const struct skb_shared_info *shinfo = skb_shinfo(skb);
	unsigned int thlen = 0;

	if (skb->encapsulation) {
		thlen = skb_inner_transport_header(skb) -
			skb_transport_header(skb);

		if (likely(shinfo->gso_type & (SKB_GSO_TCPV4 | SKB_GSO_TCPV6)))
			thlen += inner_tcp_hdrlen(skb);
	} else if (likely(shinfo->gso_type & (SKB_GSO_TCPV4 | SKB_GSO_TCPV6))) {
		thlen = tcp_hdrlen(skb);
	} else if (unlikely(shinfo->gso_type & SKB_GSO_SCTP)) {
		thlen = sizeof(struct sctphdr);
	}
	/* UFO sets gso_size to the size of the fragmentation
	 * payload, i.e. the size of the L4 (UDP) header is already
	 * accounted for.
	 */
	return thlen + shinfo->gso_size;
}
EXPORT_SYMBOL_GPL(skb_gso_transport_seglen);

/**
 * skb_gso_validate_mtu - Return in case such skb fits a given MTU
 *
 * @skb: GSO skb
 * @mtu: MTU to validate against
 *
 * skb_gso_validate_mtu validates if a given skb will fit a wanted MTU
 * once split.
 */
bool skb_gso_validate_mtu(const struct sk_buff *skb, unsigned int mtu)
{
	const struct skb_shared_info *shinfo = skb_shinfo(skb);
	const struct sk_buff *iter;
	unsigned int hlen;

	hlen = skb_gso_network_seglen(skb);

	if (shinfo->gso_size != GSO_BY_FRAGS)
		return hlen <= mtu;

	/* Undo this so we can re-use header sizes */
	hlen -= GSO_BY_FRAGS;

	skb_walk_frags(skb, iter) {
		if (hlen + skb_headlen(iter) > mtu)
			return false;
	}

	return true;
}
EXPORT_SYMBOL_GPL(skb_gso_validate_mtu);

static struct sk_buff *skb_reorder_vlan_header(struct sk_buff *skb)
{
	if (skb_cow(skb, skb_headroom(skb)) < 0) {
		kfree_skb(skb);
		return NULL;
	}

	memmove(skb->data - ETH_HLEN, skb->data - skb->mac_len - VLAN_HLEN,
		2 * ETH_ALEN);
	skb->mac_header += VLAN_HLEN;
	return skb;
}

struct sk_buff *skb_vlan_untag(struct sk_buff *skb)
{
	struct vlan_hdr *vhdr;
	u16 vlan_tci;

	if (unlikely(skb_vlan_tag_present(skb))) {
		/* vlan_tci is already set-up so leave this for another time */
		return skb;
	}

	skb = skb_share_check(skb, GFP_ATOMIC);
	if (unlikely(!skb))
		goto err_free;

	if (unlikely(!pskb_may_pull(skb, VLAN_HLEN)))
		goto err_free;

	vhdr = (struct vlan_hdr *)skb->data;
	vlan_tci = ntohs(vhdr->h_vlan_TCI);
	__vlan_hwaccel_put_tag(skb, skb->protocol, vlan_tci);

	skb_pull_rcsum(skb, VLAN_HLEN);
	vlan_set_encap_proto(skb, vhdr);

	skb = skb_reorder_vlan_header(skb);
	if (unlikely(!skb))
		goto err_free;

	skb_reset_network_header(skb);
	skb_reset_transport_header(skb);
	skb_reset_mac_len(skb);

	return skb;

err_free:
	kfree_skb(skb);
	return NULL;
}
EXPORT_SYMBOL(skb_vlan_untag);

int skb_ensure_writable(struct sk_buff *skb, int write_len)
{
	if (!pskb_may_pull(skb, write_len))
		return -ENOMEM;

	if (!skb_cloned(skb) || skb_clone_writable(skb, write_len))
		return 0;

	return pskb_expand_head(skb, 0, 0, GFP_ATOMIC);
}
EXPORT_SYMBOL(skb_ensure_writable);

/* remove VLAN header from packet and update csum accordingly.
 * expects a non skb_vlan_tag_present skb with a vlan tag payload
 */
int __skb_vlan_pop(struct sk_buff *skb, u16 *vlan_tci)
{
	struct vlan_hdr *vhdr;
	int offset = skb->data - skb_mac_header(skb);
	int err;

	if (WARN_ONCE(offset,
		      "__skb_vlan_pop got skb with skb->data not at mac header (offset %d)\n",
		      offset)) {
		return -EINVAL;
	}

	err = skb_ensure_writable(skb, VLAN_ETH_HLEN);
	if (unlikely(err))
		return err;

	skb_postpull_rcsum(skb, skb->data + (2 * ETH_ALEN), VLAN_HLEN);

	vhdr = (struct vlan_hdr *)(skb->data + ETH_HLEN);
	*vlan_tci = ntohs(vhdr->h_vlan_TCI);

	memmove(skb->data + VLAN_HLEN, skb->data, 2 * ETH_ALEN);
	__skb_pull(skb, VLAN_HLEN);

	vlan_set_encap_proto(skb, vhdr);
	skb->mac_header += VLAN_HLEN;

	if (skb_network_offset(skb) < ETH_HLEN)
		skb_set_network_header(skb, ETH_HLEN);

	skb_reset_mac_len(skb);

	return err;
}
EXPORT_SYMBOL(__skb_vlan_pop);

/* Pop a vlan tag either from hwaccel or from payload.
 * Expects skb->data at mac header.
 */
int skb_vlan_pop(struct sk_buff *skb)
{
	u16 vlan_tci;
	__be16 vlan_proto;
	int err;

	if (likely(skb_vlan_tag_present(skb))) {
		skb->vlan_tci = 0;
	} else {
		if (unlikely(!eth_type_vlan(skb->protocol)))
			return 0;

		err = __skb_vlan_pop(skb, &vlan_tci);
		if (err)
			return err;
	}
	/* move next vlan tag to hw accel tag */
	if (likely(!eth_type_vlan(skb->protocol)))
		return 0;

	vlan_proto = skb->protocol;
	err = __skb_vlan_pop(skb, &vlan_tci);
	if (unlikely(err))
		return err;

	__vlan_hwaccel_put_tag(skb, vlan_proto, vlan_tci);
	return 0;
}
EXPORT_SYMBOL(skb_vlan_pop);

/* Push a vlan tag either into hwaccel or into payload (if hwaccel tag present).
 * Expects skb->data at mac header.
 */
int skb_vlan_push(struct sk_buff *skb, __be16 vlan_proto, u16 vlan_tci)
{
	if (skb_vlan_tag_present(skb)) {
		int offset = skb->data - skb_mac_header(skb);
		int err;

		if (WARN_ONCE(offset,
			      "skb_vlan_push got skb with skb->data not at mac header (offset %d)\n",
			      offset)) {
			return -EINVAL;
		}

		err = __vlan_insert_tag(skb, skb->vlan_proto,
					skb_vlan_tag_get(skb));
		if (err)
			return err;

		skb->protocol = skb->vlan_proto;
		skb->mac_len += VLAN_HLEN;

		skb_postpush_rcsum(skb, skb->data + (2 * ETH_ALEN), VLAN_HLEN);
	}
	__vlan_hwaccel_put_tag(skb, vlan_proto, vlan_tci);
	return 0;
}
EXPORT_SYMBOL(skb_vlan_push);

/**
 * alloc_skb_with_frags - allocate skb with page frags
 *
 * @header_len: size of linear part
 * @data_len: needed length in frags
 * @max_page_order: max page order desired.
 * @errcode: pointer to error code if any
 * @gfp_mask: allocation mask
 *
 * This can be used to allocate a paged skb, given a maximal order for frags.
 */
struct sk_buff *alloc_skb_with_frags(unsigned long header_len,
				     unsigned long data_len,
				     int max_page_order,
				     int *errcode,
				     gfp_t gfp_mask)
{
	int npages = (data_len + (PAGE_SIZE - 1)) >> PAGE_SHIFT;
	unsigned long chunk;
	struct sk_buff *skb;
	struct page *page;
	gfp_t gfp_head;
	int i;

	*errcode = -EMSGSIZE;
	/* Note this test could be relaxed, if we succeed to allocate
	 * high order pages...
	 */
	if (npages > MAX_SKB_FRAGS)
		return NULL;

	gfp_head = gfp_mask;
	if (gfp_head & __GFP_DIRECT_RECLAIM)
		gfp_head |= __GFP_REPEAT;

	*errcode = -ENOBUFS;
	skb = alloc_skb(header_len, gfp_head);
	if (!skb)
		return NULL;

	skb->truesize += npages << PAGE_SHIFT;

	for (i = 0; npages > 0; i++) {
		int order = max_page_order;

		while (order) {
			if (npages >= 1 << order) {
				page = alloc_pages((gfp_mask & ~__GFP_DIRECT_RECLAIM) |
						   __GFP_COMP |
						   __GFP_NOWARN |
						   __GFP_NORETRY,
						   order);
				if (page)
					goto fill_page;
				/* Do not retry other high order allocations */
				order = 1;
				max_page_order = 0;
			}
			order--;
		}
		page = alloc_page(gfp_mask);
		if (!page)
			goto failure;
fill_page:
		chunk = min_t(unsigned long, data_len,
			      PAGE_SIZE << order);
		skb_fill_page_desc(skb, i, page, 0, chunk);
		data_len -= chunk;
		npages -= 1 << order;
	}
	return skb;

failure:
	kfree_skb(skb);
	return NULL;
}
EXPORT_SYMBOL(alloc_skb_with_frags);

/* carve out the first off bytes from skb when off < headlen */
static int pskb_carve_inside_header(struct sk_buff *skb, const u32 off,
				    const int headlen, gfp_t gfp_mask)
{
	int i;
	int size = skb_end_offset(skb);
	int new_hlen = headlen - off;
	u8 *data;

	size = SKB_DATA_ALIGN(size);

	if (skb_pfmemalloc(skb))
		gfp_mask |= __GFP_MEMALLOC;
	data = kmalloc_reserve(size +
			       SKB_DATA_ALIGN(sizeof(struct skb_shared_info)),
			       gfp_mask, NUMA_NO_NODE, NULL);
	if (!data)
		return -ENOMEM;

	size = SKB_WITH_OVERHEAD(ksize(data));

	/* Copy real data, and all frags */
	skb_copy_from_linear_data_offset(skb, off, data, new_hlen);
	skb->len -= off;

	memcpy((struct skb_shared_info *)(data + size),
	       skb_shinfo(skb),
	       offsetof(struct skb_shared_info,
			frags[skb_shinfo(skb)->nr_frags]));
	if (skb_cloned(skb)) {
		/* drop the old head gracefully */
		if (skb_orphan_frags(skb, gfp_mask)) {
			kfree(data);
			return -ENOMEM;
		}
		for (i = 0; i < skb_shinfo(skb)->nr_frags; i++)
			skb_frag_ref(skb, i);
		if (skb_has_frag_list(skb))
			skb_clone_fraglist(skb);
		skb_release_data(skb);
	} else {
		/* we can reuse existing recount- all we did was
		 * relocate values
		 */
		skb_free_head(skb);
	}

	skb->head = data;
	skb->data = data;
	skb->head_frag = 0;
#ifdef NET_SKBUFF_DATA_USES_OFFSET
	skb->end = size;
#else
	skb->end = skb->head + size;
#endif
	skb_set_tail_pointer(skb, skb_headlen(skb));
	skb_headers_offset_update(skb, 0);
	skb->cloned = 0;
	skb->hdr_len = 0;
	skb->nohdr = 0;
	atomic_set(&skb_shinfo(skb)->dataref, 1);

	return 0;
}

static int pskb_carve(struct sk_buff *skb, const u32 off, gfp_t gfp);

/* carve out the first eat bytes from skb's frag_list. May recurse into
 * pskb_carve()
 */
static int pskb_carve_frag_list(struct sk_buff *skb,
				struct skb_shared_info *shinfo, int eat,
				gfp_t gfp_mask)
{
	struct sk_buff *list = shinfo->frag_list;
	struct sk_buff *clone = NULL;
	struct sk_buff *insp = NULL;

	do {
		if (!list) {
			pr_err("Not enough bytes to eat. Want %d\n", eat);
			return -EFAULT;
		}
		if (list->len <= eat) {
			/* Eaten as whole. */
			eat -= list->len;
			list = list->next;
			insp = list;
		} else {
			/* Eaten partially. */
			if (skb_shared(list)) {
				clone = skb_clone(list, gfp_mask);
				if (!clone)
					return -ENOMEM;
				insp = list->next;
				list = clone;
			} else {
				/* This may be pulled without problems. */
				insp = list;
			}
			if (pskb_carve(list, eat, gfp_mask) < 0) {
				kfree_skb(clone);
				return -ENOMEM;
			}
			break;
		}
	} while (eat);

	/* Free pulled out fragments. */
	while ((list = shinfo->frag_list) != insp) {
		shinfo->frag_list = list->next;
		kfree_skb(list);
	}
	/* And insert new clone at head. */
	if (clone) {
		clone->next = list;
		shinfo->frag_list = clone;
	}
	return 0;
}

/* carve off first len bytes from skb. Split line (off) is in the
 * non-linear part of skb
 */
static int pskb_carve_inside_nonlinear(struct sk_buff *skb, const u32 off,
				       int pos, gfp_t gfp_mask)
{
	int i, k = 0;
	int size = skb_end_offset(skb);
	u8 *data;
	const int nfrags = skb_shinfo(skb)->nr_frags;
	struct skb_shared_info *shinfo;

	size = SKB_DATA_ALIGN(size);

	if (skb_pfmemalloc(skb))
		gfp_mask |= __GFP_MEMALLOC;
	data = kmalloc_reserve(size +
			       SKB_DATA_ALIGN(sizeof(struct skb_shared_info)),
			       gfp_mask, NUMA_NO_NODE, NULL);
	if (!data)
		return -ENOMEM;

	size = SKB_WITH_OVERHEAD(ksize(data));

	memcpy((struct skb_shared_info *)(data + size),
	       skb_shinfo(skb), offsetof(struct skb_shared_info,
					 frags[skb_shinfo(skb)->nr_frags]));
	if (skb_orphan_frags(skb, gfp_mask)) {
		kfree(data);
		return -ENOMEM;
	}
	shinfo = (struct skb_shared_info *)(data + size);
	for (i = 0; i < nfrags; i++) {
		int fsize = skb_frag_size(&skb_shinfo(skb)->frags[i]);

		if (pos + fsize > off) {
			shinfo->frags[k] = skb_shinfo(skb)->frags[i];

			if (pos < off) {
				/* Split frag.
				 * We have two variants in this case:
				 * 1. Move all the frag to the second
				 *    part, if it is possible. F.e.
				 *    this approach is mandatory for TUX,
				 *    where splitting is expensive.
				 * 2. Split is accurately. We make this.
				 */
				shinfo->frags[0].page_offset += off - pos;
				skb_frag_size_sub(&shinfo->frags[0], off - pos);
			}
			skb_frag_ref(skb, i);
			k++;
		}
		pos += fsize;
	}
	shinfo->nr_frags = k;
	if (skb_has_frag_list(skb))
		skb_clone_fraglist(skb);

	if (k == 0) {
		/* split line is in frag list */
		pskb_carve_frag_list(skb, shinfo, off - pos, gfp_mask);
	}
	skb_release_data(skb);

	skb->head = data;
	skb->head_frag = 0;
	skb->data = data;
#ifdef NET_SKBUFF_DATA_USES_OFFSET
	skb->end = size;
#else
	skb->end = skb->head + size;
#endif
	skb_reset_tail_pointer(skb);
	skb_headers_offset_update(skb, 0);
	skb->cloned   = 0;
	skb->hdr_len  = 0;
	skb->nohdr    = 0;
	skb->len -= off;
	skb->data_len = skb->len;
	atomic_set(&skb_shinfo(skb)->dataref, 1);
	return 0;
}

/* remove len bytes from the beginning of the skb */
static int pskb_carve(struct sk_buff *skb, const u32 len, gfp_t gfp)
{
	int headlen = skb_headlen(skb);

	if (len < headlen)
		return pskb_carve_inside_header(skb, len, headlen, gfp);
	else
		return pskb_carve_inside_nonlinear(skb, len, headlen, gfp);
}

/* Extract to_copy bytes starting at off from skb, and return this in
 * a new skb
 */
struct sk_buff *pskb_extract(struct sk_buff *skb, int off,
			     int to_copy, gfp_t gfp)
{
	struct sk_buff  *clone = skb_clone(skb, gfp);

	if (!clone)
		return NULL;

	if (pskb_carve(clone, off, gfp) < 0 ||
	    pskb_trim(clone, to_copy)) {
		kfree_skb(clone);
		return NULL;
	}
	return clone;
}
EXPORT_SYMBOL(pskb_extract);

/**
 * skb_condense - try to get rid of fragments/frag_list if possible
 * @skb: buffer
 *
 * Can be used to save memory before skb is added to a busy queue.
 * If packet has bytes in frags and enough tail room in skb->head,
 * pull all of them, so that we can free the frags right now and adjust
 * truesize.
 * Notes:
 *	We do not reallocate skb->head thus can not fail.
 *	Caller must re-evaluate skb->truesize if needed.
 */
void skb_condense(struct sk_buff *skb)
{
	if (skb->data_len) {
		if (skb->data_len > skb->end - skb->tail ||
		    skb_cloned(skb))
			return;

		/* Nice, we can free page frag(s) right now */
		__pskb_pull_tail(skb, skb->data_len);
	}
	/* At this point, skb->truesize might be over estimated,
	 * because skb had a fragment, and fragments do not tell
	 * their truesize.
	 * When we pulled its content into skb->head, fragment
	 * was freed, but __pskb_pull_tail() could not possibly
	 * adjust skb->truesize, not knowing the frag truesize.
	 */
	skb->truesize = SKB_TRUESIZE(skb_end_offset(skb));
}<|MERGE_RESOLUTION|>--- conflicted
+++ resolved
@@ -3858,11 +3858,7 @@
 	 */
 	if (likely(atomic_inc_not_zero(&sk->sk_refcnt))) {
 		*skb_hwtstamps(skb) = *hwtstamps;
-<<<<<<< HEAD
-		__skb_complete_tx_timestamp(skb, sk, SCM_TSTAMP_SND);
-=======
 		__skb_complete_tx_timestamp(skb, sk, SCM_TSTAMP_SND, false);
->>>>>>> 20d5c84b
 		sock_put(sk);
 	}
 }
