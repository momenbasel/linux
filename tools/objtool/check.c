--- conflicted
+++ resolved
@@ -3184,117 +3184,6 @@
 	return next_insn_same_sec(file, insn);
 }
 
-<<<<<<< HEAD
-static struct instruction *
-validate_ibt_reloc(struct objtool_file *file, struct reloc *reloc)
-{
-	struct instruction *dest;
-	struct section *sec;
-	unsigned long off;
-
-	sec = reloc->sym->sec;
-	off = reloc->sym->offset;
-
-	if ((reloc->sec->base->sh.sh_flags & SHF_EXECINSTR) &&
-	    (reloc->type == R_X86_64_PC32 || reloc->type == R_X86_64_PLT32))
-		off += arch_dest_reloc_offset(reloc->addend);
-	else
-		off += reloc->addend;
-
-	dest = find_insn(file, sec, off);
-	if (!dest)
-		return NULL;
-
-	if (dest->type == INSN_ENDBR) {
-		if (!list_empty(&dest->call_node))
-			list_del_init(&dest->call_node);
-
-		return NULL;
-	}
-
-	if (reloc->sym->static_call_tramp)
-		return NULL;
-
-	return dest;
-}
-
-static void warn_noendbr(const char *msg, struct section *sec, unsigned long offset,
-			 struct instruction *dest)
-{
-	WARN_FUNC("%srelocation to !ENDBR: %s", sec, offset, msg,
-		  offstr(dest->sec, dest->offset));
-}
-
-static void validate_ibt_dest(struct objtool_file *file, struct instruction *insn,
-			      struct instruction *dest)
-{
-	if (dest->func && dest->func == insn->func) {
-		/*
-		 * Anything from->to self is either _THIS_IP_ or IRET-to-self.
-		 *
-		 * There is no sane way to annotate _THIS_IP_ since the compiler treats the
-		 * relocation as a constant and is happy to fold in offsets, skewing any
-		 * annotation we do, leading to vast amounts of false-positives.
-		 *
-		 * There's also compiler generated _THIS_IP_ through KCOV and
-		 * such which we have no hope of annotating.
-		 *
-		 * As such, blanket accept self-references without issue.
-		 */
-		return;
-	}
-
-	if (dest->noendbr)
-		return;
-
-	warn_noendbr("", insn->sec, insn->offset, dest);
-}
-
-static void validate_ibt_insn(struct objtool_file *file, struct instruction *insn)
-{
-	struct instruction *dest;
-	struct reloc *reloc;
-
-	switch (insn->type) {
-	case INSN_CALL:
-	case INSN_CALL_DYNAMIC:
-	case INSN_JUMP_CONDITIONAL:
-	case INSN_JUMP_UNCONDITIONAL:
-	case INSN_JUMP_DYNAMIC:
-	case INSN_JUMP_DYNAMIC_CONDITIONAL:
-	case INSN_RETURN:
-		/*
-		 * We're looking for code references setting up indirect code
-		 * flow. As such, ignore direct code flow and the actual
-		 * dynamic branches.
-		 */
-		return;
-
-	case INSN_NOP:
-		/*
-		 * handle_group_alt() will create INSN_NOP instruction that
-		 * don't belong to any section, ignore all NOP since they won't
-		 * carry a (useful) relocation anyway.
-		 */
-		return;
-
-	default:
-		break;
-	}
-
-	for (reloc = insn_reloc(file, insn);
-	     reloc;
-	     reloc = find_reloc_by_dest_range(file->elf, insn->sec,
-					      reloc->offset + 1,
-					      (insn->offset + insn->len) - (reloc->offset + 1))) {
-		dest = validate_ibt_reloc(file, reloc);
-		if (dest)
-			validate_ibt_dest(file, insn, dest);
-	}
-}
-
-=======
->>>>>>> 22682a07
 /*
  * Follow the branch starting at the given instruction, and recursively follow
  * any other branches (jumps).  Meanwhile, track the frame pointer state at
@@ -3965,11 +3854,6 @@
 				warnings++;
 			}
 
-<<<<<<< HEAD
-			dest = validate_ibt_reloc(file, reloc);
-			if (is_data && dest && !dest->noendbr)
-				warn_noendbr("data ", sec, reloc->offset, dest);
-=======
 			break;
 		case INSN_JUMP_DYNAMIC:
 			if (!next_insn || next_insn->type != INSN_TRAP) {
@@ -3980,7 +3864,6 @@
 			break;
 		default:
 			break;
->>>>>>> 22682a07
 		}
 	}
 
