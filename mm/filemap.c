--- conflicted
+++ resolved
@@ -2273,173 +2273,6 @@
 }
 EXPORT_SYMBOL(read_cache_page_gfp);
 
-<<<<<<< HEAD
-static size_t __iovec_copy_from_user_inatomic(char *vaddr,
-			const struct iovec *iov, size_t base, size_t bytes)
-{
-	size_t copied = 0, left = 0;
-
-	while (bytes) {
-		char __user *buf = iov->iov_base + base;
-		int copy = min(bytes, iov->iov_len - base);
-
-		base = 0;
-		left = __copy_from_user_inatomic(vaddr, buf, copy);
-		copied += copy;
-		bytes -= copy;
-		vaddr += copy;
-		iov++;
-
-		if (unlikely(left))
-			break;
-	}
-	return copied - left;
-}
-
-/*
- * Copy as much as we can into the page and return the number of bytes which
- * were successfully copied.  If a fault is encountered then return the number of
- * bytes which were copied.
- */
-size_t iov_iter_copy_from_user_atomic(struct page *page,
-		struct iov_iter *i, unsigned long offset, size_t bytes)
-{
-	char *kaddr;
-	size_t copied;
-
-	BUG_ON(!in_atomic());
-	kaddr = kmap_atomic(page);
-	if (likely(i->nr_segs == 1)) {
-		int left;
-		char __user *buf = i->iov->iov_base + i->iov_offset;
-		left = __copy_from_user_inatomic(kaddr + offset, buf, bytes);
-		copied = bytes - left;
-	} else {
-		copied = __iovec_copy_from_user_inatomic(kaddr + offset,
-						i->iov, i->iov_offset, bytes);
-	}
-	kunmap_atomic(kaddr);
-
-	return copied;
-}
-EXPORT_SYMBOL(iov_iter_copy_from_user_atomic);
-
-/*
- * This has the same sideeffects and return value as
- * iov_iter_copy_from_user_atomic().
- * The difference is that it attempts to resolve faults.
- * Page must not be locked.
- */
-size_t iov_iter_copy_from_user(struct page *page,
-		struct iov_iter *i, unsigned long offset, size_t bytes)
-{
-	char *kaddr;
-	size_t copied;
-
-	kaddr = kmap(page);
-	if (likely(i->nr_segs == 1)) {
-		int left;
-		char __user *buf = i->iov->iov_base + i->iov_offset;
-		left = __copy_from_user(kaddr + offset, buf, bytes);
-		copied = bytes - left;
-	} else {
-		copied = __iovec_copy_from_user_inatomic(kaddr + offset,
-						i->iov, i->iov_offset, bytes);
-	}
-	kunmap(page);
-	return copied;
-}
-EXPORT_SYMBOL(iov_iter_copy_from_user);
-
-void iov_iter_advance(struct iov_iter *i, size_t bytes)
-{
-	BUG_ON(i->count < bytes);
-
-	if (likely(i->nr_segs == 1)) {
-		i->iov_offset += bytes;
-		i->count -= bytes;
-	} else {
-		const struct iovec *iov = i->iov;
-		size_t base = i->iov_offset;
-		unsigned long nr_segs = i->nr_segs;
-
-		/*
-		 * The !iov->iov_len check ensures we skip over unlikely
-		 * zero-length segments (without overruning the iovec).
-		 */
-		while (bytes || unlikely(i->count && !iov->iov_len)) {
-			int copy;
-
-			copy = min(bytes, iov->iov_len - base);
-			BUG_ON(!i->count || i->count < copy);
-			i->count -= copy;
-			bytes -= copy;
-			base += copy;
-			if (iov->iov_len == base) {
-				iov++;
-				nr_segs--;
-				base = 0;
-			}
-		}
-		i->iov = iov;
-		i->iov_offset = base;
-		i->nr_segs = nr_segs;
-	}
-}
-EXPORT_SYMBOL(iov_iter_advance);
-
-/*
- * Fault in the first iovec of the given iov_iter, to a maximum length
- * of bytes. Returns 0 on success, or non-zero if the memory could not be
- * accessed (ie. because it is an invalid address).
- *
- * writev-intensive code may want this to prefault several iovecs -- that
- * would be possible (callers must not rely on the fact that _only_ the
- * first iovec will be faulted with the current implementation).
- */
-int iov_iter_fault_in_readable(struct iov_iter *i, size_t bytes)
-{
-	char __user *buf = i->iov->iov_base + i->iov_offset;
-	bytes = min(bytes, i->iov->iov_len - i->iov_offset);
-	return fault_in_pages_readable(buf, bytes);
-}
-EXPORT_SYMBOL(iov_iter_fault_in_readable);
-
-/*
- * Return the count of just the current iov_iter segment.
- */
-size_t iov_iter_single_seg_count(const struct iov_iter *i)
-{
-	const struct iovec *iov = i->iov;
-	if (i->nr_segs == 1)
-		return i->count;
-	else
-		return min(i->count, iov->iov_len - i->iov_offset);
-}
-EXPORT_SYMBOL(iov_iter_single_seg_count);
-=======
-/**
- * read_cache_page - read into page cache, fill it if needed
- * @mapping:	the page's address_space
- * @index:	the page index
- * @filler:	function to perform the read
- * @data:	first arg to filler(data, page) function, often left as NULL
- *
- * Read into the page cache. If a page already exists, and PageUptodate() is
- * not set, try to fill the page then wait for it to become unlocked.
- *
- * If the page does not get brought uptodate, return -EIO.
- */
-struct page *read_cache_page(struct address_space *mapping,
-				pgoff_t index,
-				int (*filler)(void *, struct page *),
-				void *data)
-{
-	return wait_on_page_read(read_cache_page_async(mapping, index, filler, data));
-}
-EXPORT_SYMBOL(read_cache_page);
->>>>>>> a786c06d
-
 /*
  * Performs necessary checks before doing a write
  *
